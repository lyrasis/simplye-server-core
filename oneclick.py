from nose.tools import set_trace
import base64
from collections import defaultdict
import datetime
from dateutil.relativedelta import relativedelta
import json
import logging
import os
import re
from sqlalchemy.orm.session import Session

from config import (
    Configuration, 
    temp_config,
)

from coverage import BibliographicCoverageProvider, CoverageFailure

from model import (
    Collection,
    Contributor,
    get_one,
    get_one_or_create,
    DataSource,
    DeliveryMechanism,
    Edition,
    Hyperlink,
    Identifier,
    Library,
    Representation,
    Subject,
    Work,
)

from metadata_layer import (
    CirculationData,
    ContributorData,
    FormatData,
    IdentifierData,
    LinkData,
    Metadata,
    ReplacementPolicy,
    SubjectData,
)

from util import LanguageCodes

from util.personal_names import name_tidy, sort_name_to_display_name

from util.http import (
    BadResponseException, 
    HTTP,
)



class OneClickAPI(object):

    API_VERSION = "v1"
    PRODUCTION_BASE_URL = "https://api.oneclickdigital.com/"
    QA_BASE_URL = "https://api.oneclickdigital.us/"
    
    # Map simple nicknames to server URLs.
    SERVER_NICKNAMES = {
        "production" : PRODUCTION_BASE_URL,
        "qa" : QA_BASE_URL,
    }

    DATE_FORMAT = "%Y-%m-%d" #ex: 2013-12-27

    # a complete response returns the json structure with more data fields than a basic response does
    RESPONSE_VERBOSITY = {0:'basic', 1:'compact', 2:'complete', 3:'extended', 4:'hypermedia'}
   
    log = logging.getLogger("OneClick API")

    def __init__(self, collection):
        if collection.protocol != collection.ONE_CLICK:
            raise ValueError(
                "Collection protocol is %s, but passed into OneClickAPI!" %
                collection.protocol
            )
        self._db = Session.object_session(collection)
        self.collection_id = collection.id
        self.library_id = collection.external_account_id.encode("utf8")
        self.token = collection.external_integration.password.encode("utf8")

        # Convert the nickname for a server into an actual URL.
        base_url = collection.external_integration.url or self.PRODUCTION_BASE_URL
        if base_url in self.SERVER_NICKNAMES:
            base_url = self.SERVER_NICKNAMES[base_url]
        self.base_url = (base_url + self.API_VERSION).encode("utf8")

        # expiration defaults are OneClick-general
        self.ebook_loan_length = collection.external_integration.setting('ebook_loan_length').value or '21'
        self.eaudio_loan_length = collection.external_integration.setting('eaudio_loan_length').value or '21'


    @classmethod
    def create_identifier_strings(cls, identifiers):
        identifier_strings = []
        for i in identifiers:
            if isinstance(i, Identifier):
                value = i.identifier
            else:
                value = i
            identifier_strings.append(value)

        return identifier_strings

    @property
    def source(self):
        return DataSource.lookup(self._db, DataSource.ONECLICK)

    @property
    def collection(self):
        return get_one(self._db, Collection, id=self.collection_id)

    @property
    def authorization_headers(self):
        # the token given us by OneClick is already utf/base64-encoded
        authorization = self.token
        return dict(Authorization="Basic " + authorization)


    def _make_request(self, url, method, headers, data=None, params=None, **kwargs):
        """Actually make an HTTP request."""
        return HTTP.request_with_timeout(
            method, url, headers=headers, data=data,
            params=params, **kwargs
        )


    def request(self, url, method='get', extra_headers={}, data=None,
                params=None, verbosity='complete'):
        """Make an HTTP request.
        """
        if verbosity not in self.RESPONSE_VERBOSITY.values():
            verbosity = self.RESPONSE_VERBOSITY[2]

        headers = dict(extra_headers)
        headers['Content-Type'] = 'application/json'
        headers['Accept-Media'] = verbosity
        headers.update(self.authorization_headers)

        # prevent the code throwing a BadResponseException when OneClick 
        # responds with a 500, because OneClick uses 500s to indicate bad input, 
        # rather than server error.
        # must list all 9 possibilities to use
        allowed_response_codes = ['1xx', '2xx', '3xx', '4xx', '5xx', '6xx', '7xx', '8xx', '9xx']
        # for now, do nothing with disallowed error codes, but in the future might have 
        # some that will warrant repeating the request.
        disallowed_response_codes = []

        response = self._make_request(
            url=url, method=method, headers=headers,
            data=data, params=params, 
            allowed_response_codes=allowed_response_codes, 
            disallowed_response_codes=disallowed_response_codes
        )
        
        return response


    ''' --------------------- Getters and Setters -------------------------- '''

    def get_all_available_through_search(self):
        """
        Gets a list of ebook and eaudio items this library has access to, that are currently
        available to lend.  Uses the "availability" facet of the search function.
        An alternative to self.get_availability_info().
        Calls paged search until done.
        Uses minimal verbosity for result set.

        Note:  Some libraries can see other libraries' catalogs, even if the patron 
        cannot checkout the items.  The library ownership information is in the "interest" 
        fields of the response.

        :return A dictionary representation of the response, containing catalog count and ebook item - interest pairs.
        """
        page = 0;
        response = self.search(availability='available', verbosity=self.RESPONSE_VERBOSITY[0])

        try: 
            respdict = response.json()
        except Exception, e:
            raise BadResponseException("availability_search", "OneClick availability response not parseable.")

        if not respdict:
            raise BadResponseException("availability_search", "OneClick availability response not parseable - has no structure.")

        if not ('pageIndex' in respdict and 'pageCount' in respdict):
            raise BadResponseException("availability_search", "OneClick availability response not parseable - has no page counts.")

        page_index = respdict['pageIndex']
        page_count = respdict['pageCount']

        while (page_count > (page_index+1)):
            page_index += 1
            response = self.search(availability='available', verbosity=self.RESPONSE_VERBOSITY[0], page_index=page_index)
            tempdict = response.json()
            if not ('items' in tempdict):
                raise BadResponseException("availability_search", "OneClick availability response not parseable - has no next dict.")
            item_interest_pairs = tempdict['items']
            respdict['items'].extend(item_interest_pairs)

        return respdict


    def get_all_catalog(self): 
        """
        Gets the entire OneClick catalog for a particular library.

        Note:  This call taxes OneClick's servers, and is to be performed sparingly.
        The results are returned unpaged.

        Also, the endpoint returns about as much metadata per item as the media/{isbn} endpoint does.  
        If want more metadata, perform a search.

        :return A list of dictionaries representation of the response.
        """
        url = "%s/libraries/%s/media/all" % (self.base_url, str(self.library_id))

        response = self.request(url)

        try:
            resplist = response.json()
        except Exception, e:
            raise BadResponseException(url, "OneClick all catalog response not parseable.")

        return response.json()


    def get_delta(self, from_date=None, to_date=None, verbosity=None): 
        """
        Gets the changes to the library's catalog.

        Note:  As of now, OneClick saves deltas for past 6 months, and can display them  
        in max 2-month increments. 

        :return A dictionary listing items added/removed/modified in the collection.
        """
        url = "%s/libraries/%s/media/delta" % (self.base_url, str(self.library_id))

        today = datetime.datetime.now()
        two_months = datetime.timedelta(days=60)
        six_months = datetime.timedelta(days=180)

        # from_date must be real, and less than 6 months ago
        if from_date and isinstance(from_date, basestring):
            from_date = datetime.datetime.strptime(from_date[:10], self.DATE_FORMAT)
            if (from_date > today) or ((today-from_date) > six_months):
                raise ValueError("from_date %s must be real, in the past, and less than 6 months ago." % from_date)

        # to_date must be real, and not in the future or too far in the past
        if to_date and isinstance(to_date, basestring):
            to_date = datetime.datetime.strptime(to_date[:10], self.DATE_FORMAT)
            if (to_date > today) or ((today - to_date) > six_months):
                raise ValueError("to_date %s must be real, and neither in the future nor too far in the past." % to_date)

        # can't reverse time direction
        if from_date and to_date and (from_date > to_date):
            raise ValueError("from_date %s cannot be after to_date %s." % (from_date, to_date))

        # can request no more that two month date range for catalog delta
        if from_date and to_date and ((to_date - from_date) > two_months):
            raise ValueError("from_date %s - to_date %s asks for too-wide date range." % (from_date, to_date))

        if from_date and not to_date:
            to_date = from_date + two_months
            if to_date > today:
                to_date = today

        if to_date and not from_date:
            from_date = to_date - two_months
            if from_date < today - six_months:
                from_date = today - six_months

        if not from_date and not to_date:
            from_date = today - two_months
            to_date = today

        args = dict()
        args['begin'] = from_date
        args['end'] = to_date

        response = self.request(url, params=args, verbosity=verbosity)
        return response.json()


    def get_ebook_availability_info(self, media_type='ebook'):
        """
        Gets a list of ebook items this library has access to, through the "availability" endpoint.
        The response at this endpoint is laconic -- just enough fields per item to 
        identify the item and declare it either available to lend or not.

        :param media_type 'ebook'/'eaudio'

        :return A list of dictionary items, each item giving "yes/no" answer on a book's current availability to lend.
        Example of returned item format:
            "timeStamp": "2016-10-07T16:11:52.5887333Z"
            "isbn": "9781420128567"
            "mediaType": "eBook"
            "availability": false
            "titleId": 39764
        """
        url = "%s/libraries/%s/media/%s/availability" % (self.base_url, str(self.library_id), media_type) 

        response = self.request(url)

        try:
            resplist = response.json()
        except Exception, e:
            raise BadResponseException(url, "OneClick availability response not parseable.")

        if not resplist:
            raise IOError("OneClick availability response not parseable - has no resplist.")

        return resplist


    def get_metadata_by_isbn(self, identifier):
        """
        Gets metadata, s.a. publisher, date published, genres, etc for the 
        ebook or eaudio item passed, using isbn to search on. 
        If isbn is not found, the response we get from OneClick is an error message, 
        and we throw an error.

        :return the json dictionary of the response object
        """
        if not identifier:
            raise ValueError("Need valid identifier to get metadata.")

        identifier_string = self.create_identifier_strings([identifier])[0]
        url = "%s/libraries/%s/media/%s" % (self.base_url, str(self.library_id), identifier_string) 

        response = self.request(url)

        try:
            respdict = response.json()
        except Exception, e:
            raise BadResponseException(url, "OneClick isbn search response not parseable.")

        if not respdict:
            # should never happen
            raise BadResponseException(url, "OneClick isbn search response not parseable - has no respdict.")

        if "message" in respdict:
            message = respdict['message']
            if (message.startswith("Invalid 'MediaType', 'TitleId' or 'ISBN' token value supplied: ") or 
                message.startswith("eXtensible Framework was unable to locate the resource")):
                # we searched for item that's not in library's catalog -- a mistake, but not an exception
                return None
            else:
                # something more serious went wrong
                error_message = "get_metadata_by_isbn(%s) in library #%s catalog ran into problems: %s" % (identifier_string, str(self.library_id), error_message)
                raise BadResponseException(url, message)

        return respdict


    def populate_all_catalog(self):
        """ Call get_all_catalog to get all of library's book info from OneClick.
        Create Work, Edition, LicensePool objects in our database.
        """
        catalog_list = self.get_all_catalog()
        items_transmitted = len(catalog_list)
        items_created = 0

        # the default policy doesn't update delivery mechanisms, which we do want to do
        metadata_replacement_policy = ReplacementPolicy.from_metadata_source()
        metadata_replacement_policy.formats = True

        coverage_provider = OneClickBibliographicCoverageProvider(
            self.collection, api_class=self,
            replacement_policy=metadata_replacement_policy
        )

        for catalog_item in catalog_list:
            result = coverage_provider.update_metadata(
                catalog_item=catalog_item
            )
            if not isinstance(result, CoverageFailure):
                items_created += 1

                if isinstance(result, Identifier):
                    # calls work.set_presentation_ready() for us
                    coverage_provider.handle_success(result)

                    # We're populating the catalog, so we can assume the list OneClick
                    # sent us is of books we own licenses to.  
                    # NOTE:  TODO later:  For the 4 out of 2000 libraries that chose to display 
                    # books they don't own, we'd need to call the search endpoint to get 
                    # the interest field, and then deal with licenses_owned. 
                    if result.licensed_through:
                        result.licensed_through.licenses_owned = 1

        # stay data, stay!
        self._db.commit()

        return items_transmitted, items_created


    def populate_delta(self, months=1):
        """ Call get_delta for the last month to get all of the library's book info changes 
        from OneClick.  Update Work, Edition, LicensePool objects in our database.
        """
        today = datetime.datetime.utcnow()
        time_ago = relativedelta(months=months)

        delta = self.get_delta(from_date=(today - time_ago), to_date=today)
        if not delta or len(delta) < 1:
            return None, None

        items_added = delta[0].get("addedTitles", 0)
        items_removed = delta[0].get("removedTitles", 0)
        items_transmitted = len(items_added) + len(items_removed)
        items_updated = 0
        coverage_provider = OneClickBibliographicCoverageProvider(
            collection=self.collection, api_class=self
        )
        for catalog_item in items_added:
            result = coverage_provider.update_metadata(catalog_item)
            if not isinstance(result, CoverageFailure):
                items_updated += 1

                if isinstance(result, Identifier):
                    # calls work.set_presentation_ready() for us
                    coverage_provider.handle_success(result)

        for catalog_item in items_removed:
            metadata = OneClickRepresentationExtractor.isbn_info_to_metadata(catalog_item)

            if not metadata:
                # generate a CoverageFailure to let the system know to revisit this book
                # TODO:  if did not create a Work, but have a CoverageFailure for the isbn, 
                # check that re-processing that coverage would generate the work.
                e = "Could not extract metadata from OneClick data: %r" % catalog_item
                make_note = CoverageFailure(identifier, e, data_source=self.data_source, transient=True)

            # convert IdentifierData into Identifier, if can
            identifier, made_new = metadata.primary_identifier.load(_db=self._db)
            if identifier and not made_new:
                # Don't delete works from the database.  Set them to "not ours anymore".
                # TODO: This was broken but it didn't cause any test failures,
                # which means it needs a test.
                for pool in identifier.licensed_through:
                    if pool.licenses_owned > 0:
                        if pool.presentation_edition:
                            self.log.warn("Removing %s (%s) from circulation",
                                          pool.presentation_edition.title, pool.presentation_edition.author)
                        else:
                            self.log.warn(
                                "Removing unknown work %s from circulation.",
                                identifier.identifier
                            )
                    pool.licenses_owned = 0
                    pool.licenses_available = 0
                    pool.licenses_reserved = 0
                    pool.patrons_in_hold_queue = 0
                    pool.last_checked = today

                items_updated += 1

        # stay data, stay!
        self._db.commit()

        return items_transmitted, items_updated


    def search(self, mediatype='ebook', genres=[], audience=None, availability=None, author=None, title=None, 
        page_size=100, page_index=None, verbosity=None): 
        """
        Form a rest-ful search query, send to OneClick, and obtain the results.

        :param mediatype Facet to limit results by media type.  Options are: "eaudio", "ebook".
        :param genres The books found lie at intersection of genres passed.
        :audience Facet to limit results by target age group.  Options include (there may be more): "adult", 
            "beginning-reader", "childrens", "young-adult".
        :param availability Facet to limit results by copies left.  Options are "available", "unavailable", or None
        :param author Full name to search on.
        :param author Book title to search on.
        :param page_index Used for paginated result sets.  Zero-based.
        :param verbosity "basic" returns smaller number of response json lines than "complete", etc..

        :return the response object
        """
        url = "%s/libraries/%s/search" % (self.base_url, str(self.library_id))

        # make sure availability is in allowed format
        if availability not in ("available", "unavailable"):
            availability = None

        args = dict()
        if mediatype:
            args['media-type'] = mediatype
        if genres:
            args['genre'] = genres
        if audience:
            args['audience'] = audience
        if availability:
            args['availability'] = availability
        if author:
            args['author'] = author
        if title:
            args['title'] = title
        if page_size != 100:
            args['page-size'] = page_size
        if page_index:
            args['page-index'] = page_index

        response = self.request(url, params=args, verbosity=verbosity)
        return response



class MockOneClickAPI(OneClickAPI):

<<<<<<< HEAD
    @classmethod
    def mock_collection(self, _db):
        library = Library.instance(_db)
        collection, ignore = get_one_or_create(
            _db, Collection,
            name="Test OneClick Collection",
            protocol=Collection.ONE_CLICK, create_method_kwargs=dict(
                password=u'abcdef123hijklm',
                external_account_id=u'library_id_123',
            )
        )
        library.collections.append(collection)
        return collection
    
    def __init__(self, collection, base_path=None, **kwargs):
        self._collection = collection
=======
    def __init__(self, _db, collection=None, base_path=None):
        if not collection:
            # OneClickAPI needs a Collection, but none was provided.
            # Just create a basic one.
            library = Library.instance(_db)
            collection, ignore = get_one_or_create(
                _db, Collection,
                name="Test OneClick Collection",
                protocol=Collection.ONE_CLICK, create_method_kwargs=dict(
                    external_account_id=u'library_id_123',
                )
            )
            collection.external_integration.password = u'abcdef123hijklm'

>>>>>>> ba649b10
        self.responses = []
        self.requests = []
        base_path = base_path or os.path.split(__file__)[0]
        self.resource_path = os.path.join(base_path, "files", "oneclick")
        return super(MockOneClickAPI, self).__init__(collection, **kwargs)

    @property
    def collection(self):
        """We can store the actual Collection object with a mock API,
        so there's no need to store the ID and do lookups.
        """
        return self._collection
    
    def queue_response(self, status_code, headers={}, content=None):
        from testing import MockRequestsResponse
        self.responses.insert(
            0, MockRequestsResponse(status_code, headers, content)
        )

    def _make_request(self, url, *args, **kwargs):
        self.requests.append([url, args, kwargs])
        response = self.responses.pop()
        return HTTP._process_response(
            url, response, kwargs.get('allowed_response_codes'),
            kwargs.get('disallowed_response_codes')
        )


    def get_data(self, filename):
        # returns contents of sample file as string and as dict
        path = os.path.join(self.resource_path, filename)
        data = open(path).read()
        return data, json.loads(data)


    def populate_all_catalog(self):
        """ 
        Set up to use the smaller test catalog file, and then call the real 
        populate_all_catalog.  Used to test import on non-test permanent database.  
        """
        datastr, datadict = self.get_data("response_catalog_all_sample.json")
        self.queue_response(status_code=200, content=datastr)
        items_transmitted, items_created = super(MockOneClickAPI, self).populate_all_catalog()

        return items_transmitted, items_created



class OneClickRepresentationExtractor(object):
    """ Extract useful information from OneClick's JSON representations. """
    DATETIME_FORMAT = "%Y-%m-%dT%H:%M:%SZ" #ex: 2013-12-27T00:00:00Z
    DATE_FORMAT = "%Y-%m-%d" #ex: 2013-12-27

    log = logging.getLogger("OneClick representation extractor")

    oneclick_formats = {
        "ebook-epub-oneclick" : (
            Representation.EPUB_MEDIA_TYPE, DeliveryMechanism.ADOBE_DRM
        ),
        "audiobook-mp3-oneclick" : (
            "vnd.librarysimplified/obfuscated-one-click", DeliveryMechanism.ONECLICK_DRM
        ),
        "audiobook-mp3-open" : (
            "audio/mpeg3", DeliveryMechanism.NO_DRM
        ),
    }

    oneclick_medium_to_simplified_medium = {
        "eBook" : Edition.BOOK_MEDIUM,
        "eAudio" : Edition.AUDIO_MEDIUM,
    }


    @classmethod
    def image_link_to_linkdata(cls, link_url, rel):
        if not link_url or (link_url.find("http") < 0):
            return None

        media_type = None
        if link_url.endswith(".jpg"):
            media_type = "image/jpeg"

        return LinkData(rel=rel, href=link_url, media_type=media_type)


    @classmethod
    def isbn_info_to_metadata(cls, book, include_bibliographic=True, include_formats=True):
        """Turn OneClick's JSON representation of a book into a Metadata object.
        Assumes the JSON is in the format that comes from the media/{isbn} endpoint.

        TODO:  Use the seriesTotal field.

        :param book a json response-derived dictionary of book attributes
        """
        if not 'isbn' in book:
            return None
        oneclick_id = book['isbn']
        primary_identifier = IdentifierData(
            Identifier.ONECLICK_ID, oneclick_id
        )

        metadata = Metadata(
            data_source=DataSource.ONECLICK,
            primary_identifier=primary_identifier,
        )

        if include_bibliographic:
            title = book.get('title', None)
            # NOTE: An item that's part of a series, will have the seriesName field, and 
            # will have its seriesPosition and seriesTotal fields set to >0.
            # An item not part of a series will have the seriesPosition and seriesTotal fields 
            # set to 0, and will not have a seriesName at all.
            # Sometimes, series position and total == 0, for many series items (ex: "seriesName": "EngLits").
            # Sometimes, seriesName is set to "Default Blank", meaning "not actually a series".
            series_name = book.get('seriesName', None)

            series_position = book.get('seriesPosition', None)
            if series_position:
                try:
                    series_position = int(series_position)
                except ValueError:
                    # not big enough deal to stop the whole process
                    series_position = None

            # ignored for now
            series_total = book.get('seriesTotal', None)
            # ignored for now
            has_digital_rights = book.get('hasDigitalRights', None)

            publisher = book.get('publisher', None)
            if 'publicationDate' in book:
                published = datetime.datetime.strptime(
                    book['publicationDate'][:10], cls.DATE_FORMAT)
            else:
                published = None

            if 'language' in book:
                language = LanguageCodes.string_to_alpha_3(book['language'])
            else:
                language = 'eng'

            contributors = []
            if 'authors' in book:
                authors = book['authors']
                for author in authors.split(";"):
                    sort_name = author.strip()
                    if sort_name:
                        sort_name = name_tidy(sort_name)
                        display_name = sort_name_to_display_name(sort_name)
                        roles = [Contributor.AUTHOR_ROLE]
                        contributor = ContributorData(sort_name=sort_name, display_name=display_name, roles=roles)
                        contributors.append(contributor)

            if 'narrators' in book:
                narrators = book['narrators']
                for narrator in narrators.split(";"):
                    sort_name = narrator.strip()
                    if sort_name:
                        sort_name = name_tidy(sort_name)
                        display_name = sort_name_to_display_name(sort_name)
                        roles = [Contributor.NARRATOR_ROLE]
                        contributor = ContributorData(sort_name=sort_name, display_name=display_name, roles=roles)
                        contributors.append(contributor)

            subjects = []
            if 'genres' in book:
                # example: "FICTION / Humorous / General"
                genres = book['genres']
                subject = SubjectData(
                    type=Subject.BISAC, identifier=genres,
                    weight=100
                )
                subjects.append(subject)

            if 'primaryGenre' in book:
                # example: "humorous-fiction,mystery,womens-fiction"
                genres = book['primaryGenre']
                for genre in genres.split(","):
                    subject = SubjectData(
                        type=Subject.ONECLICK, identifier=genre.strip(),
                        weight=100
                    )
                    subjects.append(subject)

            # audience options are: adult, beginning-reader, childrens, young-adult
            # NOTE: In OneClick metadata, audience can be set to "Adult" while publisher is "HarperTeen".
            audience = book.get('audience', None)
            if audience:
                subject = SubjectData(
                    type=Subject.ONECLICK_AUDIENCE,
                    identifier=audience.strip().lower(),
                    weight=10
                )
                subjects.append(subject)

            # options are: "eBook", "eAudio"
            oneclick_medium = book.get('mediaType', None)
            if oneclick_medium and oneclick_medium not in cls.oneclick_medium_to_simplified_medium:
                cls.log.error(
                    "Could not process medium %s for %s", oneclick_medium, oneclick_id)
                
            medium = cls.oneclick_medium_to_simplified_medium.get(
                oneclick_medium, Edition.BOOK_MEDIUM
            )

            # passed to metadata.apply, the isbn_identifier will create an equivalency 
            # between the OneClick-labeled and the ISBN-labeled identifier rows, which 
            # will in turn allow us to ask the MetadataWrangler for more info about the book.
            isbn_identifier = IdentifierData(Identifier.ISBN, oneclick_id)

            identifiers = [primary_identifier, isbn_identifier]
            
            links = []
            # A cover and its thumbnail become a single LinkData.
            # images come in small (ex: 71x108px), medium (ex: 95x140px), 
            # and large (ex: 128x192px) sizes
            if 'images' in book:
                images = book['images']
                for image in images:
                    if image['name'] == "large":
                        image_data = cls.image_link_to_linkdata(image['url'], Hyperlink.IMAGE)
                    if image['name'] == "medium":
                        thumbnail_data = cls.image_link_to_linkdata(image['url'], Hyperlink.THUMBNAIL_IMAGE)
                    if image['name'] == "small":
                        thumbnail_data_backup = cls.image_link_to_linkdata(image['url'], Hyperlink.THUMBNAIL_IMAGE)

                if not thumbnail_data and thumbnail_data_backup:
                    thumbnail_data = thumbnail_data_backup

                if image_data:
                    if thumbnail_data:
                        image_data.thumbnail = thumbnail_data
                    links.append(image_data)


            # Descriptions become links.
            description = book.get('description', None)
            if description:
                links.append(
                    LinkData(
                        # there can be fuller descriptions in the search endpoint output
                        rel=Hyperlink.SHORT_DESCRIPTION,
                        content=description,
                        media_type="text/html",
                    )
                )

            metadata.title = title
            metadata.language = language
            metadata.medium = medium
            metadata.series = series_name
            metadata.series_position = series_position
            metadata.publisher = publisher
            metadata.published = published
            metadata.identifiers = identifiers
            metadata.subjects = subjects
            metadata.contributors = contributors
            metadata.links = links

        if include_formats:
            formats = []
            if metadata.medium == Edition.BOOK_MEDIUM:
                content_type, drm_scheme = cls.oneclick_formats.get("ebook-epub-oneclick")
                formats.append(FormatData(content_type, drm_scheme))
            elif metadata.medium == Edition.AUDIO_MEDIUM:
                content_type, drm_scheme = cls.oneclick_formats.get("audiobook-mp3-oneclick")
                formats.append(FormatData(content_type, drm_scheme))
            else:
                cls.log.warn("Unfamiliar format: %s", format_id)

            # Make a CirculationData so we can write the formats, 
            circulationdata = CirculationData(
                data_source=DataSource.ONECLICK,
                primary_identifier=primary_identifier,
                formats=formats,
            )

            metadata.circulation = circulationdata

        return metadata



class OneClickBibliographicCoverageProvider(BibliographicCoverageProvider):
    """Fill in bibliographic metadata for OneClick records."""

    SERVICE_NAME = "OneClick Bibliographic Coverage Provider"
    DATA_SOURCE_NAME = DataSource.ONECLICK
    PROTOCOL = Collection.ONE_CLICK
    INPUT_IDENTIFIER_TYPES = Identifier.ONECLICK_ID
    DEFAULT_BATCH_SIZE = 25

    def __init__(self, collection, api_class=OneClickAPI, api_class_kwargs={},
                 **kwargs):
        """Constructor.

        :param collection: Provide bibliographic coverage to all
            One Click books in the given Collection.
        :param api_class: Instantiate this class with the given Collection,
            rather than instantiating OneClickAPI.
        """
        super(OneClickBibliographicCoverageProvider, self).__init__(
            collection, **kwargs
        )
        if isinstance(api_class, OneClickAPI):
            # We were passed in a specific API object. This is not
            # generally the done thing, but it is necessary when a
            # OneClickAPI object itself wants a
            # OneClickBibliographicCoverageProvider.
            if api_class.collection_id != collection.id:
                raise ValueError(
                    "Coverage provider and its API are scoped to different collections! (%s vs. %s)" % (
                        api_class.collection_id, collection.id
                    )
                )
            else:
                self.api = api_class
        else:
            self.api = api_class(collection, **api_class_kwargs)

    def process_item(self, identifier):
        """ OneClick availability information is served separately from 
        the book's metadata.  Furthermore, the metadata returned by the 
        "book by isbn" request is less comprehensive than the data returned 
        by the "search titles/genres/etc." endpoint.

        This method hits the "by isbn" endpoint and updates the bibliographic 
        metadata returned by it. 
        """
        try:
            response_dictionary = self.api.get_metadata_by_isbn(identifier)
        except BadResponseException as error:
            return self.failure(identifier, error.message)
        except IOError as error:
            return self.failure(identifier, error.message)

        if not response_dictionary:
            message = "Cannot find OneClick metadata for %r" % identifier
            return self.failure(identifier, message)

        result = self.update_metadata(response_dictionary, identifier)

        if isinstance(result, Identifier):
            # calls work.set_presentation_ready() for us
            self.handle_success(result)

        return result


    def update_metadata(self, catalog_item, identifier=None):
        """
        Creates db objects corresponding to the book info passed in.

        Note: It is expected that CoverageProvider.handle_success, which is responsible for 
        setting the work to be presentation-ready is handled in the calling code.

        :catalog_item - JSON representation of the book's metadata, coming from OneClick.
        :return CoverageFailure or a database object (Work, Identifier, etc.)
        """
        metadata = OneClickRepresentationExtractor.isbn_info_to_metadata(catalog_item)

        if not metadata:
            # generate a CoverageFailure to let the system know to revisit this book
            # TODO:  if did not create a Work, but have a CoverageFailure for the isbn, 
            # check that re-processing that coverage would generate the work.
            e = "Could not extract metadata from OneClick data: %r" % catalog_item
            return self.failure(identifier, e)

        # convert IdentifierData into Identifier, if can
        if not identifier:
            identifier, made_new = metadata.primary_identifier.load(_db=self._db)

        if not identifier:
            e = "Could not create identifier for OneClick data: %r" % catalog_item
            return self.failure(identifier, e)

        return self.set_metadata(identifier, metadata)






<|MERGE_RESOLUTION|>--- conflicted
+++ resolved
@@ -515,7 +515,6 @@
 
 class MockOneClickAPI(OneClickAPI):
 
-<<<<<<< HEAD
     @classmethod
     def mock_collection(self, _db):
         library = Library.instance(_db)
@@ -523,31 +522,15 @@
             _db, Collection,
             name="Test OneClick Collection",
             protocol=Collection.ONE_CLICK, create_method_kwargs=dict(
-                password=u'abcdef123hijklm',
                 external_account_id=u'library_id_123',
             )
         )
+        collection.external_integration.password = u'abcdef123hijklm'
         library.collections.append(collection)
         return collection
     
     def __init__(self, collection, base_path=None, **kwargs):
         self._collection = collection
-=======
-    def __init__(self, _db, collection=None, base_path=None):
-        if not collection:
-            # OneClickAPI needs a Collection, but none was provided.
-            # Just create a basic one.
-            library = Library.instance(_db)
-            collection, ignore = get_one_or_create(
-                _db, Collection,
-                name="Test OneClick Collection",
-                protocol=Collection.ONE_CLICK, create_method_kwargs=dict(
-                    external_account_id=u'library_id_123',
-                )
-            )
-            collection.external_integration.password = u'abcdef123hijklm'
-
->>>>>>> ba649b10
         self.responses = []
         self.requests = []
         base_path = base_path or os.path.split(__file__)[0]
