# encoding: utf-8
import operator
from collections import (
    Counter,
    defaultdict,
)
import bisect
from cStringIO import StringIO
import datetime
import json
import os
from nose.tools import set_trace
import md5
import random
import re
import requests
import time
import isbnlib
import urllib

from PIL import (
    Image,
)

from sqlalchemy.engine.url import URL
from sqlalchemy.ext.declarative import declarative_base
from sqlalchemy.orm import (
    backref,
    relationship,
)
from sqlalchemy import or_
from sqlalchemy.orm import (
    aliased,
    backref,
    joinedload,
)
from sqlalchemy.orm.exc import (
    NoResultFound,
    MultipleResultsFound,
)
from sqlalchemy.ext.mutable import (
    MutableDict,
)
from sqlalchemy.ext.associationproxy import (
    association_proxy,
)
from sqlalchemy.sql.functions import func
from sqlalchemy.sql.expression import (
    and_,
    or_,
)
from sqlalchemy.exc import (
    IntegrityError
)
from sqlalchemy import (
    create_engine, 
    Binary,
    Boolean,
    Column,
    Date,
    DateTime,
    Enum,
    Float,
    ForeignKey,
    Integer,
    Index,
    String,
    Table,
    Unicode,
    UniqueConstraint,
)

import classifier
from classifier import (
    Classifier,
    GenreData,
)
from util import (
    LanguageCodes,
    MetadataSimilarity,
    TitleProcessor,
)
from util.permanent_work_id import WorkIDCalculator
from util.summary import SummaryEvaluator

#import logging
#logging.basicConfig()
#logging.getLogger('sqlalchemy.engine').setLevel(logging.INFO)

from sqlalchemy.orm.session import Session

from sqlalchemy.dialects.postgresql import (
    ARRAY,
    HSTORE,
    JSON,
)
from sqlalchemy.orm import sessionmaker
from s3 import S3Uploader

DEBUG = False

def production_session():
    url = os.environ['DATABASE_URL']
    print url
    if url.startswith('"'):
        url = url[1:]
    print "ENVIRONMENT: %s" % os.environ['DATABASE_URL'] 
    print "MODIFIED: %s" % url
    return SessionManager.session(url)

class SessionManager(object):

    @classmethod
    def engine(cls, url=None):
        url = url or os.environ['DATABASE_URL']
        return create_engine(url, echo=DEBUG)

    @classmethod
    def initialize(cls, url):
        engine = cls.engine(url)
        Base.metadata.create_all(engine)
        return engine, engine.connect()

    @classmethod
    def session(cls, url):
        engine, connection = cls.initialize(url)
        session = Session(connection)
        print "INITIALIZING DATA"
        cls.initialize_data(session)
        session.commit()
        print "DONE INITIALIZING DATA"
        return session

    @classmethod
    def initialize_data(cls, session):
        # Create initial data sources.
        list(DataSource.well_known_sources(session))

        # Create all genres.
        for g in classifier.genres.values():
            Genre.lookup(session, g, autocreate=True)
        session.commit()

def get_one(db, model, on_multiple='error', **kwargs):
    q = db.query(model).filter_by(**kwargs)
    try:
        return q.one()
    except MultipleResultsFound, e:
        if on_multiple == 'error':
            raise e
        elif on_multiple == 'interchangeable':
            # These records are interchangeable so we can use
            # whichever one we want.
            #
            # This may be a sign of a problem somewhere else. A
            # database-level constraint might be useful.
            q = q.limit(1)
            return q.one()
    except NoResultFound:
        return None


def get_one_or_create(db, model, create_method='',
                      create_method_kwargs=None,
                      **kwargs):
    one = get_one(db, model, **kwargs)
    if one:
        return one, False
    else:
        try:
            return create(db, model, create_method, create_method_kwargs, **kwargs)
        except IntegrityError:
            db.rollback()
            return db.query(model).filter_by(**kwargs).one(), False

def create(db, model, create_method='',
           create_method_kwargs=None,
           **kwargs):
    kwargs.update(create_method_kwargs or {})
    created = getattr(model, create_method, model)(**kwargs)
    db.add(created)
    db.flush()
    return created, True

Base = declarative_base()

class Patron(Base):

    __tablename__ = 'patrons'
    id = Column(Integer, primary_key=True)

    # The patron's permanent unique identifier in an external library
    # system, probably never seen by the patron.
    external_identifier = Column(Unicode, unique=True, index=True)

    # An identifier used by the patron that gives them the authority
    # to borrow books. This identifier may change over time.
    authorization_identifier = Column(Unicode, unique=True, index=True)

    # TODO: An identifier used by the patron that authenticates them,
    # but does not give them the authority to borrow books. i.e. their
    # website username.

    # The last time this record was synced up with an external library
    # system.
    last_external_sync = Column(DateTime)

    # The time, if any, at which the user's authorization to borrow
    # books expires.
    authorization_expires = Column(Date, index=True)

    loans = relationship('Loan', backref='patron')

    # One Patron can have many associated Credentials.
    credentials = relationship("Credential", backref="patron")

    def works_on_loan(self):
        db = Session.object_session(self)
        loans = db.query(Loan).filter(Loan.patron==self)
        return [loan.license_pool.work for loan in loans]

    @property
    def authorization_is_active(self):
        # Unlike pretty much every other place in this app, I use
        # (server) local time here instead of UTC. This is to make it
        # less likely that a patron's authorization will expire before
        # they think it should.
        if (self.authorization_expires
            and self.authorization_expires 
            < datetime.datetime.now().date()):
            return False
        return True


class Loan(Base):
    __tablename__ = 'loans'
    id = Column(Integer, primary_key=True)
    patron_id = Column(Integer, ForeignKey('patrons.id'), index=True)
    license_pool_id = Column(Integer, ForeignKey('licensepools.id'), index=True)
    start = Column(DateTime)
    end = Column(DateTime)


class DataSource(Base):

    """A source for information about books, and possibly the books themselves."""

    GUTENBERG = "Gutenberg"
    OVERDRIVE = "Overdrive"
    THREEM = "3M"
    OCLC = "OCLC Classify"
    OCLC_LINKED_DATA = "OCLC Linked Data"
    AMAZON = "Amazon"
    XID = "WorldCat xID"
    AXIS_360 = "Axis 360"
    WEB = "Web"
    OPEN_LIBRARY = "Open Library"
    CONTENT_CAFE = "Content Cafe"
    VIAF = "Content Cafe"
    GUTENBERG_COVER_GENERATOR = "Gutenberg Illustrated"
    GUTENBERG_EPUB_GENERATOR = "Project Gutenberg EPUB Generator"
    BIBLIOCOMMONS = "BiblioCommons"
    MANUAL = "Manual intervention"
    NYT = "New York Times"

    __tablename__ = 'datasources'
    id = Column(Integer, primary_key=True)
    name = Column(String, unique=True, index=True)
    offers_licenses = Column(Boolean, default=False)
    primary_identifier_type = Column(String, index=True)
    extra = Column(MutableDict.as_mutable(JSON), default={})

    # One DataSource can generate many Editions.
    editions = relationship("Edition", backref="data_source")

    # One DataSource can generate many CoverageRecords.
    coverage_records = relationship("CoverageRecord", backref="data_source")

    # One DataSource can generate many IDEquivalencies.
    id_equivalencies = relationship("Equivalency", backref="data_source")

    # One DataSource can grant access to many LicensePools.
    license_pools = relationship(
        "LicensePool", backref=backref("data_source", lazy='joined'))

    # One DataSource can provide many Hyperlinks.
    links = relationship("Hyperlink", backref="data_source")

    # One DataSource can provide many Resources.
    resources = relationship("Resource", backref="data_source")

    # One DataSource can generate many Measurements.
    measurements = relationship("Measurement", backref="data_source")

    # One DataSource can provide many Classifications.
    classifications = relationship("Classification", backref="data_source")

    # One DataSource can have many associated Credentials.
    credentials = relationship("Credential", backref="data_source")

    # One DataSource can generate many CustomLists.
    custom_lists = relationship("CustomList", backref="data_source")

    @classmethod
    def lookup(cls, _db, name):
        try:
            q = _db.query(cls).filter_by(name=name)
            return q.one()
        except NoResultFound:
            return None

    @classmethod
    def license_source_for(cls, _db, identifier):
        """Finds the DataSource that provide licenses for books identified
        by the given identifier.

        If there is no such DataSource, or there is more than one,
        raises an exception.
        """
        if isinstance(identifier, basestring):
            type = identifier
        else:
            type = identifier.type
        q =_db.query(DataSource).filter(DataSource.offers_licenses==True).filter(
            DataSource.primary_identifier_type==type)
        return q.one()

    @classmethod
    def well_known_sources(cls, _db):
        """Make sure all the well-known sources exist."""

        for (name, offers_licenses, primary_identifier_type, refresh_rate) in (
                (cls.GUTENBERG, True, Identifier.GUTENBERG_ID, None),
                (cls.OVERDRIVE, True, Identifier.OVERDRIVE_ID, 0),
                (cls.THREEM, True, Identifier.THREEM_ID, 60*60*6),
                (cls.AXIS_360, True, Identifier.AXIS_360_ID, 0),
                (cls.OCLC, False, Identifier.OCLC_NUMBER, None),
                (cls.OCLC_LINKED_DATA, False, Identifier.OCLC_NUMBER, None),
                (cls.AMAZON, False, Identifier.ASIN, None),
                (cls.OPEN_LIBRARY, False, Identifier.OPEN_LIBRARY_ID, None),
                (cls.GUTENBERG_COVER_GENERATOR, False, Identifier.GUTENBERG_ID, None),
                (cls.GUTENBERG_EPUB_GENERATOR, False, Identifier.GUTENBERG_ID, None),
                (cls.WEB, True, Identifier.URI, None),
                (cls.VIAF, False, None, None),
                (cls.CONTENT_CAFE, False, None, None),
                (cls.BIBLIOCOMMONS, False, Identifier.BIBLIOCOMMONS_ID, None),
                (cls.MANUAL, False, None, None),
                (cls.NYT, False, Identifier.ISBN, None),
        ):

            extra = dict()
            if refresh_rate:
                extra['circulation_refresh_rate_seconds'] = refresh_rate

            obj, new = get_one_or_create(
                _db, DataSource,
                name=name,
                create_method_kwargs=dict(
                    offers_licenses=offers_licenses,
                    primary_identifier_type=primary_identifier_type,
                    extra=extra,
                )
            )
            yield obj


class CoverageRecord(Base):
    """A record of a Identifier being used as input into another data
    source.
    """
    __tablename__ = 'coveragerecords'

    id = Column(Integer, primary_key=True)
    identifier_id = Column(
        Integer, ForeignKey('identifiers.id'), index=True)
    data_source_id = Column(
        Integer, ForeignKey('datasources.id'), index=True)
    date = Column(Date, index=True)
    exception = Column(Unicode, index=True)


class Equivalency(Base):
    """An assertion that two Identifiers identify the same work.

    This assertion comes with a 'strength' which represents how confident
    the data source is in the assertion.
    """
    __tablename__ = 'equivalents'

    # 'input' is the ID that was used as input to the datasource.
    # 'output' is the output
    id = Column(Integer, primary_key=True)
    input_id = Column(Integer, ForeignKey('identifiers.id'), index=True)
    input = relationship("Identifier", foreign_keys=input_id)
    output_id = Column(Integer, ForeignKey('identifiers.id'), index=True)
    output = relationship("Identifier", foreign_keys=output_id)

    # Who says?
    data_source_id = Column(Integer, ForeignKey('datasources.id'), index=True)

    # How many distinct votes went into this assertion? This will let
    # us scale the change to the strength when additional votes come
    # in.
    votes = Column(Integer, default=1)

    # How strong is this assertion (-1..1)? A negative number is an
    # assertion that the two Identifiers do *not* identify the
    # same work.
    strength = Column(Float, index=True)

    def __repr__(self):
        r = u"[%s ->\n %s\n source=%s strength=%.2f votes=%d)]" % (
            repr(self.input).decode("utf8"),
            repr(self.output).decode("utf8"),
            self.data_source.name, self.strength, self.votes
        )
        return r.encode("utf8")

    @classmethod
    def for_identifiers(self, _db, identifiers, exclude_ids=None):
        """Find all Equivalencies for the given Identifiers."""
        if not identifiers:
            return []
        if isinstance(identifiers, list) and isinstance(identifiers[0], Identifier):
            identifiers = [x.id for x in identifiers]
        q = _db.query(Equivalency).distinct().filter(
            or_(Equivalency.input_id.in_(identifiers),
                Equivalency.output_id.in_(identifiers))
        )
        if exclude_ids:
            q = q.filter(~Equivalency.id.in_(exclude_ids))
        return q

class Identifier(Base):
    """A way of uniquely referring to a particular edition.
    """
    
    # Common types of identifiers.
    OVERDRIVE_ID = "Overdrive ID"
    THREEM_ID = "3M ID"
    GUTENBERG_ID = "Gutenberg ID"
    AXIS_360_ID = "Axis 360 ID"
    ASIN = "ASIN"
    ISBN = "ISBN"
    OCLC_WORK = "OCLC Work ID"
    OCLC_NUMBER = "OCLC Number"
    OPEN_LIBRARY_ID = "OLID"
    BIBLIOCOMMONS_ID = "Bibliocommons ID"
    URI = "URI"
    DOI = "DOI"
    UPC = "UPC"

    URN_SCHEME_PREFIX = "urn:librarysimplified.org/terms/id/"
    ISBN_URN_SCHEME_PREFIX = "urn:isbn:"

    __tablename__ = 'identifiers'
    id = Column(Integer, primary_key=True)
    type = Column(String(64), index=True)
    identifier = Column(String, index=True)

    equivalencies = relationship(
        "Equivalency",
        primaryjoin=("Identifier.id==Equivalency.input_id"),
        backref="input_identifiers",
    )

    inbound_equivalencies = relationship(
        "Equivalency",
        primaryjoin=("Identifier.id==Equivalency.output_id"),
        backref="output_identifiers",
    )

    unresolved_identifier = relationship(
        "UnresolvedIdentifier", backref="identifier", uselist=False
    )

    # One Identifier may have many associated CoverageRecords.
    coverage_records = relationship("CoverageRecord", backref="identifier")

    def __repr__(self):
        records = self.primarily_identifies
        if records and records[0].title:
            title = u' wr=%d ("%s")' % (records[0].id, records[0].title)
        else:
            title = ""
        return (u"%s/%s ID=%s%s" % (self.type, self.identifier, self.id,
                                    title)).encode("utf8")

    # One Identifier may serve as the primary identifier for
    # several Editions.
    primarily_identifies = relationship(
        "Edition", backref="primary_identifier"
    )

    # One Identifier may serve as the identifier for
    # a single LicensePool.
    licensed_through = relationship(
        "LicensePool", backref="identifier", uselist=False, lazy='joined',
    )

    # One Identifier may have many Links.
    links = relationship(
        "Hyperlink", backref="identifier"
    )

    # One Identifier may be the subject of many Measurements.
    measurements = relationship(
        "Measurement", backref="identifier"
    )

    # One Identifier may participate in many Classifications.
    classifications = relationship(
        "Classification", backref="identifier"
    )

    # Type + identifier is unique.
    __table_args__ = (
        UniqueConstraint('type', 'identifier'),
    )

    @classmethod
    def from_asin(cls, _db, asin, autocreate=True):
        """Turn an ASIN-like string into an Identifier.

        If the string is an ISBN10 or ISBN13, the Identifier will be
        of type ISBN and the value will be the equivalent ISBN13.

        Otherwise the Identifier will be of type ASIN and the value will
        be the value of `asin`.
        """
        asin = asin.strip()
        if isbnlib.is_isbn10(asin):
            asin = isbnlib.to_isbn13(asin)
        if isbnlib.is_isbn13(asin):
            type = cls.ISBN
        else:
            type = cls.ASIN
        return cls.for_foreign_id(_db, type, asin, autocreate)

    @classmethod
    def for_foreign_id(cls, _db, foreign_identifier_type, foreign_id,
                       autocreate=True):
        """Turn a foreign ID into an Identifier."""
        was_new = None
        if autocreate:
            m = get_one_or_create
        else:
            m = get_one
            was_new = False

        result = m(_db, cls, type=foreign_identifier_type,
                   identifier=foreign_id)
        if isinstance(result, tuple):
            return result
        else:
            return result, False

    @property
    def urn(self):
        identifier_text = urllib.quote(self.identifier)
        if self.type == Identifier.ISBN:
            return self.ISBN_URN_SCHEME_PREFIX + identifier_text
        elif self.type == Identifier.URI:
            return self.identifier
        else:
            identifier_type = urllib.quote(self.type)
            return self.URN_SCHEME_PREFIX + "%s/%s" % (
                identifier_type, identifier_text)

    class UnresolvableIdentifierException(Exception):
        # Raised when an identifier that can't be resolved into a LicensePool
        # is provided in a context that requires a resolvable identifier
        pass

    @classmethod
    def parse_urn(cls, _db, identifier_string, must_support_license_pools=False):
        if identifier_string.startswith("http:") or identifier_string.startswith("https:"):
            type = Identifier.URI
        elif identifier_string.startswith(Identifier.URN_SCHEME_PREFIX):
            identifier_string = identifier_string[len(Identifier.URN_SCHEME_PREFIX):]
            type, identifier_string = map(
                urllib.unquote, identifier_string.split("/", 1))
        elif identifier_string.startswith(Identifier.ISBN_URN_SCHEME_PREFIX):
            type = Identifier.ISBN
            identifier_string = identifier_string[len(Identifier.ISBN_URN_SCHEME_PREFIX):]
            identifier_string = urllib.unquote(identifier_string)
            # Make sure this is a valid ISBN, and convert it to an ISBN-13.
            if not (isbnlib.is_isbn10(identifier_string) or
                    isbnlib.is_isbn13(identifier_string)):
                raise ValueError("%s is not a valid ISBN." % identifier_string)
            if isbnlib.is_isbn10(identifier_string):
                identifier_string = isbnlib.to_isbn13(identifier_string)
        else:
            raise ValueError(
                "Could not turn %s into a recognized identifier." %
                identifier_string)


        if must_support_license_pools:
            try:
                DataSource.license_source_for(_db, type)
            except NoResultFound:
                raise Identifier.UnresolvableIdentifierException()
            
        return cls.for_foreign_id(_db, type, identifier_string)

    def equivalent_to(self, data_source, identifier, strength):
        """Make one Identifier equivalent to another.
        
        `data_source` is the DataSource that believes the two 
        identifiers are equivalent.
        """
        _db = Session.object_session(self)
        eq, new = get_one_or_create(
            _db, Equivalency,
            data_source=data_source,
            input=self,
            output=identifier,
            create_method_kwargs=dict(strength=strength))
        # print "%r==%r p=%.2f" % (self, identifier, strength)
        return eq

    @classmethod
    def recursively_equivalent_identifier_ids(
            cls, _db, identifier_ids, levels=5, threshold=0.50, debug=False):
        """All Identifier IDs equivalent to the given set of Identifier
        IDs at the given confidence threshold.

        This is an inefficient but simple implementation, performing
        one SQL query for each level of recursion.

        Four levels is enough to go from a Gutenberg text to an ISBN.
        Gutenberg ID -> OCLC Work IS -> OCLC Number -> ISBN

        Returns a dictionary mapping each ID in the original to a
        dictionary mapping the equivalent IDs to (confidence, strength
        of confidence) 2-tuples.
        """

        if not identifier_ids:
            return {}

        if isinstance(identifier_ids[0], Identifier):
            identifier_ids = [x.id for x in identifier_ids]

        (working_set, seen_equivalency_ids, seen_identifier_ids,
         equivalents) = cls._recursively_equivalent_identifier_ids(
             _db, identifier_ids, identifier_ids, levels, threshold, debug)

        if debug and working_set:
            # This is not a big deal, but it means we could be getting
            # more IDs by increasing the level.
            print "Leftover working set at level %d." % levels

        return equivalents

    @classmethod
    def _recursively_equivalent_identifier_ids(
            cls, _db, original_working_set, working_set, levels, threshold, debug):

        if levels == 0:
            equivalents = defaultdict(lambda : defaultdict(list))
            for id in original_working_set:
                # Every identifier is unshakeably equivalent to itself.
                equivalents[id][id] = (1, 1000000)
            return (working_set, set(), set(), equivalents)

        if not working_set:
            return working_set, seen_equivalency_ids, seen_identifier_ids

        # First make the recursive call.        
        (working_set, seen_equivalency_ids, seen_identifier_ids,
         equivalents) = cls._recursively_equivalent_identifier_ids(
             _db, original_working_set, working_set, levels-1, threshold, debug)

        if not working_set:
            # We're done.
            return (working_set, seen_equivalency_ids, seen_identifier_ids,
                    equivalents)

        new_working_set = set()
        seen_identifier_ids = seen_identifier_ids.union(working_set)

        equivalencies = Equivalency.for_identifiers(
            _db, working_set, seen_equivalency_ids)
        for e in equivalencies:
            if debug:
                print "%r => %r" % (e.input, e.output)
            seen_equivalency_ids.add(e.id)

            # Signal strength decreases monotonically, so
            # if it dips below the threshold, we can
            # ignore it from this point on.

            # I -> O becomes "I is a precursor of O with distance
            # equal to the I->O strength."
            if e.strength > threshold:
                if debug:
                    print "Strong signal: %r" % e
                
                cls._update_equivalents(
                    equivalents, e.output_id, e.input_id, e.strength, e.votes)
                cls._update_equivalents(
                    equivalents, e.input_id, e.output_id, e.strength, e.votes)
            else:
                if debug:
                    print "Ignoring signal below threshold: %r" % e

            if e.output_id not in seen_identifier_ids:
                # This is our first time encountering the
                # Identifier that is the output of this
                # Equivalency. We will look at its equivalencies
                # in the next round.
                new_working_set.add(e.output_id)
            if e.input_id not in seen_identifier_ids:
                # This is our first time encountering the
                # Identifier that is the input to this
                # Equivalency. We will look at its equivalencies
                # in the next round.
                new_working_set.add(e.input_id)

        if debug:
            print "At level %d."
            print " New working set: %r" % sorted(new_working_set)
            print " %d equivalencies seen so far." % len(seen_equivalency_ids)
            print " %d identifiers seen so far." % len(seen_identifier_ids)
            print " %d equivalents" % len(equivalents)

        if debug and new_working_set:
            print " Here's the new working set:",
            for i in _db.query(Identifier).filter(Identifier.id.in_(new_working_set)):
                print "", i

        surviving_working_set = set()
        for id in original_working_set:
            for new_id in new_working_set:
                for neighbor in list(equivalents[id]):
                    if neighbor == id:
                        continue
                    if neighbor == new_id:
                        # The new ID is directly adjacent to one of
                        # the original working set.
                        surviving_working_set.add(new_id)
                        continue
                    if new_id in equivalents[neighbor]:
                        # The new ID is adjacent to an ID adjacent to
                        # one of the original working set. But how
                        # strong is the signal?
                        o2n_weight, o2n_votes = equivalents[id][neighbor]
                        n2new_weight, n2new_votes = equivalents[neighbor][new_id]
                        new_weight = (o2n_weight * n2new_weight)
                        if new_weight > threshold:
                            equivalents[id][new_id] = (new_weight, o2n_votes + n2new_votes)
                            surviving_working_set.add(new_id)

        if debug:
            print "Pruned %d from working set" % len(surviving_working_set.intersection(new_working_set))
        return (surviving_working_set, seen_equivalency_ids, seen_identifier_ids,
                equivalents)

    @classmethod
    def _update_equivalents(original_working_set, equivalents, input_id,
                            output_id, strength, votes):
        if not equivalents[input_id][output_id]:
            equivalents[input_id][output_id] = (strength, votes)
        else:
            try:
                old_strength, old_votes = equivalents[input_id][output_id]
            except Exception, e:
                set_trace()
            total_strength = (old_strength * old_votes) + (strength * votes)
            total_votes = (old_votes + votes)
            new_strength = total_strength / total_votes
            equivalents[input_id][output_id] = (new_strength, total_votes)

    @classmethod
    def recursively_equivalent_identifier_ids_flat(
            cls, _db, identifier_ids, levels=5, threshold=0.5):
        data = cls.recursively_equivalent_identifier_ids(
            _db, identifier_ids, levels, threshold)
        return cls.flatten_identifier_ids(data)

    @classmethod
    def flatten_identifier_ids(cls, data):
        ids = set()
        for equivalents in data.values():
            ids = ids.union(set(equivalents.keys()))
        return ids

    def equivalent_identifier_ids(self, levels=5, threshold=0.5):
        _db = Session.object_session(self)
        return Identifier.recursively_equivalent_identifier_ids_flat(
            _db, [self.id], levels, threshold)

    def add_link(self, rel, href, data_source, license_pool=None,
                 media_type=None, content=None, content_path=None):
        """Create a link between this Identifier and a (potentially new)
        Resource."""
        _db = Session.object_session(self)

        if license_pool and license_pool.identifier != self:
            raise ValueError(
                "License pool is associated with %r, not %r!" % (
                    license_pool.identifier, self))
        
        # Find or create the Resource.
        if not href:
            href = Hyperlink.generic_uri(data_source, self, rel, content)
        resource, new_resource = get_one_or_create(
            _db, Resource, url=href,
            create_method_kwargs=dict(data_source=data_source)
        )

        # Find or create the Hyperlink.
        link, new_link = get_one_or_create(
            _db, Hyperlink, rel=rel, data_source=data_source,
            identifier=self, resource=resource,
            create_method_kwargs=dict(license_pool=license_pool)
        )

        if content or content_path:
            resource.set_fetched_content(media_type, content, content_path)
        return link, new_link

    def add_measurement(self, data_source, quantity_measured, value,
                        weight=1, taken_at=None):
        """Associate a new Measurement with this Identifier."""
        _db = Session.object_session(self)

        now = datetime.datetime.utcnow()
        taken_at = taken_at or now
        # Is there an existing most recent measurement?
        most_recent = get_one(
            _db, Measurement, identifier=self,
            data_source=data_source,
            quantity_measured=quantity_measured,
            is_most_recent=True,
        )
        if most_recent and most_recent.value == value and taken_at == now:
            # The value hasn't changed since last time. Just update
            # the timestamp of the existing measurement.
            self.taken_at = taken_at

        if most_recent and most_recent.taken_at < taken_at:
            most_recent.is_most_recent = False

        return create(
            _db, Measurement,
            identifier=self, data_source=data_source,
            quantity_measured=quantity_measured, taken_at=taken_at,
            value=value, weight=weight, is_most_recent=True)[0]

    def classify(self, data_source, subject_type, subject_identifier,
                 subject_name=None, weight=1):
        """Classify this Identifier under a Subject.

        :param type: Classification scheme; one of the constants from Subject.
        :param subject_identifier: Internal ID of the subject according to that classification scheme.

        ``value``: Human-readable description of the subject, if different
                   from the ID.

        ``weight``: How confident the data source is in classifying a
                    book under this subject. The meaning of this
                    number depends entirely on the source of the
                    information.
        """
        _db = Session.object_session(self)
        # Turn the subject type and identifier into a Subject.
        classifications = []
        subject, is_new = Subject.lookup(
            _db, subject_type, subject_identifier, subject_name)
        #if is_new:
        #    print repr(subject)

        # Use a Classification to connect the Identifier to the
        # Subject.
        try:
            classification, is_new = get_one_or_create(
                _db, Classification,
                identifier=self,
                subject=subject,
                data_source=data_source)
        except MultipleResultsFound, e:
            # TODO: This is a hack.
            all_classifications = _db.query(Classification).filter(
                Classification.identifier==self,
                Classification.subject==subject,
                Classification.data_source==data_source)
            all_classifications = all_classifications.all()
            classification = all_classifications[0]
            for i in all_classifications[1:]:
                _db.delete(i)

        classification.weight = weight
        return classification

    @classmethod
    def resources_for_identifier_ids(self, _db, identifier_ids, rel=None,
                                     data_source=None):
        resources = _db.query(Resource).join(Resource.links).filter(
                Hyperlink.identifier_id.in_(identifier_ids))
        if data_source:
            resources = resources.filter(Hyperlink.data_source==data_source)
        if rel:
            if isinstance(rel, list):
                resources = resources.filter(Hyperlink.rel.in_(rel))
            else:
                resources = resources.filter(Hyperlink.rel==rel)
        resources = resources.options(joinedload('representation'))
        return resources

    @classmethod
    def classifications_for_identifier_ids(self, _db, identifier_ids):
        classifications = _db.query(Classification).filter(
                Classification.identifier_id.in_(identifier_ids))
        return classifications.options(joinedload('subject'))

    IDEAL_COVER_ASPECT_RATIO = 2.0/3
    IDEAL_IMAGE_HEIGHT = 240
    IDEAL_IMAGE_WIDTH = 160

    # The point at which a generic geometric image is better
    # than some other image.
    MINIMUM_IMAGE_QUALITY = 0.25

    @classmethod
    def best_cover_for(cls, _db, identifier_ids):
        # Find all image resources associated with any of
        # these identifiers.
        images = cls.resources_for_identifier_ids(
            _db, identifier_ids, Hyperlink.IMAGE)
        images = images.join(Resource.representation)
        images = images.filter(Representation.mirrored_at != None).filter(
            Representation.mirror_url != None)
        images = images.all()

        champion = None
        champions = []
        champion_score = None
        # Judge the image resource by its deviation from the ideal
        # aspect ratio, and by its deviation (in the "too small"
        # direction only) from the ideal resolution.
        for r in images:
            for link in r.links:
                if not link.license_pool.open_access:
                    # For licensed works, always present the cover
                    # provided by the licensing authority.
                    r.quality = 1
                    champion = r
                    break

            if champion and champion.quality == 1:
                # No need to look further
                break

            rep = r.representation
            if not rep:
                continue

            if not champion:
                champion = r
                continue

            if not rep.image_width or not rep.image_height:
                continue
            aspect_ratio = rep.image_width / float(rep.image_height)
            aspect_difference = abs(aspect_ratio-cls.IDEAL_COVER_ASPECT_RATIO)
            quality = 1 - aspect_difference
            width_difference = (
                float(rep.image_width - cls.IDEAL_IMAGE_WIDTH) / cls.IDEAL_IMAGE_WIDTH)
            if width_difference < 0:
                # Image is not wide enough.
                quality = quality * (1+width_difference)
            height_difference = (
                float(rep.image_height - cls.IDEAL_IMAGE_HEIGHT) / cls.IDEAL_IMAGE_HEIGHT)
            if height_difference < 0:
                # Image is not tall enough.
                quality = quality * (1+height_difference)

            # Scale the estimated quality by the source of the image.
            source_name = r.data_source.name
            if source_name==DataSource.GUTENBERG_COVER_GENERATOR:
                quality = quality * 0.60
            elif source_name==DataSource.GUTENBERG:
                quality = quality * 0.50
            elif source_name==DataSource.OPEN_LIBRARY:
                quality = quality * 0.25

            r.set_estimated_quality(quality)

            # TODO: that says how good the image is as an image. But
            # how good is it as an image for this particular book?
            # Determining this requires measuring the conceptual
            # distance from the image to a Edition, and then from
            # the Edition to the Work in question. This is much
            # too big a project to work on right now.

            if not r.quality >= cls.MINIMUM_IMAGE_QUALITY:
                continue
            if r.quality > champion_score:
                champions = [r]
                champion_score = r.quality
            elif r.quality == champion_score:
                champions.append(r)
        if champions and not champion:
            champion = random.choice(champions)
            
        return champion, images

    @classmethod
    def evaluate_summary_quality(cls, _db, identifier_ids, 
                                 privileged_data_source=None):
        """Evaluate the summaries for the given group of Identifier IDs.

        This is an automatic evaluation based solely on the content of
        the summaries. It will be combined with human-entered ratings
        to form an overall quality score.

        We need to evaluate summaries from a set of Identifiers
        (typically those associated with a single work) because we
        need to see which noun phrases are most frequently used to
        describe the underlying work.

        :param privileged_data_source: If present, a summary from this
        data source will be instantly chosen, short-circuiting the
        decision process.

        :return: The single highest-rated summary Resource.

        """
        evaluator = SummaryEvaluator()

        # Find all rel="description" resources associated with any of
        # these records.
        rels = [Hyperlink.DESCRIPTION, Hyperlink.SHORT_DESCRIPTION]
        descriptions = cls.resources_for_identifier_ids(
            _db, identifier_ids, rels, privileged_data_source)
        descriptions = descriptions.join(
            Resource.representation).filter(
                Representation.content != None).all()

        champion = None
        # Add each resource's content to the evaluator's corpus.
        for r in descriptions:
            evaluator.add(r.representation.content)
        evaluator.ready()

        # Then have the evaluator rank each resource.
        for r in descriptions:
            content = r.representation.content
            quality = evaluator.score(content)
            r.set_estimated_quality(quality)
            if not champion or r.quality > champion.quality:
                champion = r

        if privileged_data_source and not champion:
            # We could not find any descriptions from the privileged
            # data source. Try relaxing that restriction.
            return cls.evaluate_summary_quality(_db, identifier_ids)
        return champion, descriptions

    @classmethod
    def missing_coverage_from(
            cls, _db, identifier_types, coverage_data_source):
        """Find identifiers of the given types which have no CoverageRecord
        from `coverage_data_source`.
        """
        q = _db.query(Identifier).outerjoin(
            CoverageRecord, Identifier.id==CoverageRecord.identifier_id).filter(
                Identifier.type.in_(identifier_types))
        q2 = q.filter(CoverageRecord.id==None)
        return q2

class UnresolvedIdentifier(Base):
    """An identifier that the metadata wrangler has heard of but hasn't
    yet been able to connect with a book being offered by someone.
    """

    __tablename__ = 'unresolvedidentifiers'
    id = Column(Integer, primary_key=True)

    identifier_id = Column(
        Integer, ForeignKey('identifiers.id'), index=True)

    # A numeric status code, analogous to an HTTP status code,
    # describing the status of the process of resolving this
    # identifier.
    status = Column(Integer, index=True)

    # Timestamp of the first time we tried to resolve this identifier.
    first_attempt = Column(DateTime, index=True)

    # Timestamp of the most recent time we tried to resolve this identifier.
    most_recent_attempt = Column(DateTime, index=True)

    # The problem that's stopping this identifier from being resolved.
    exception = Column(Unicode, index=True)

    @classmethod
    def register(cls, _db, identifier, force=False):
        if identifier.licensed_through and not force:
            # There's already a license pool for this identifier, and
            # thus no need to do anything.
            raise ValueError(
                "%r has already been resolved. Not creating an UnresolvedIdentifier record for it." % identifier)

        try:
            datasource = DataSource.license_source_for(_db, identifier)
        except MultipleResultsFound:
            # This is fine--we'll just try every source we know of until
            # we find one.
            pass
        except NoResultFound:
            # This is not okay--we have no way of resolving this identifier.
            raise Identifier.UnresolvableIdentifierException()

        return get_one_or_create(
            _db, UnresolvedIdentifier, identifier=identifier,
            create_method_kwargs=dict(status=202),
        )

class Contributor(Base):

    """Someone (usually human) who contributes to books."""
    __tablename__ = 'contributors'
    id = Column(Integer, primary_key=True)

    # Standard identifiers for this contributor.
    lc = Column(Unicode, index=True)
    viaf = Column(Unicode, index=True)

    # This is the name by which this person is known in the original
    # catalog. It is sortable, e.g. "Twain, Mark".
    name = Column(Unicode, index=True)
    aliases = Column(ARRAY(Unicode), default=[])

    # This is the name we will display publicly. Ideally it will be
    # the name most familiar to readers.
    display_name = Column(Unicode, index=True)

    # This is a short version of the contributor's name, displayed in
    # situations where the full name is too long. For corporate contributors
    # this value will be None.
    family_name = Column(Unicode, index=True)
    
    # This is the name used for this contributor on Wikipedia. This
    # gives us an entry point to Wikipedia, Wikidata, etc.
    wikipedia_name = Column(Unicode, index=True)


    extra = Column(MutableDict.as_mutable(JSON), default={})

    contributions = relationship("Contribution", backref="contributor")
    work_contributions = relationship("WorkContribution", backref="contributor",
                                      )
    # Types of roles
    AUTHOR_ROLE = "Author"
    PRIMARY_AUTHOR_ROLE = "Primary Author"
    PERFORMER_ROLE = "Performer"
    UNKNOWN_ROLE = 'Unknown'
    AUTHOR_ROLES = set([PRIMARY_AUTHOR_ROLE, AUTHOR_ROLE])

    # Extra fields
    BIRTH_DATE = 'birthDate'
    DEATH_DATE = 'deathDate'

    def __repr__(self):
        extra = ""
        if self.lc:
            extra += " lc=%s" % self.lc
        if self.viaf:
            extra += " viaf=%s" % self.viaf
        return (u"Contributor %d (%s)" % (self.id, self.name)).encode("utf8")

    @classmethod
    def lookup(cls, _db, name=None, viaf=None, lc=None, aliases=None,
               extra=None):
        """Find or create a record for the given Contributor."""
        extra = extra or dict()

        create_method_kwargs = {
            Contributor.name.name : name,
            Contributor.aliases.name : aliases,
            Contributor.extra.name : extra
        }

        if not name and not lc and not viaf:
            raise ValueError(
                "Cannot look up a Contributor without any identifying "
                "information whatsoever!")

        if name and not lc and not viaf:
            # We will not create a Contributor based solely on a name
            # unless there is no existing Contributor with that name.
            #
            # If there *are* contributors with that name, we will
            # return all of them.
            #
            # We currently do not check aliases when doing name lookups.
            q = _db.query(Contributor).filter(Contributor.name==name)
            contributors = q.all()
            if contributors:
                return contributors, False
            else:
                try:
                    contributor = Contributor(**create_method_kwargs)
                    _db.add(contributor)
                    _db.flush()
                    contributors = [contributor]
                    new = True
                except IntegrityError:
                    _db.rollback()
                    contributors = q.all()
                    new = False
        else:
            # We are perfecly happy to create a Contributor based solely
            # on lc or viaf.
            query = dict()
            if lc:
                query[Contributor.lc.name] = lc
            if viaf:
                query[Contributor.viaf.name] = viaf

            try:
                contributors, new = get_one_or_create(
                    _db, Contributor, create_method_kwargs=create_method_kwargs,
                    **query)
            except Exception, e:
                set_trace()

        return contributors, new

    def merge_into(self, destination):
        """Two Contributor records should be the same.

        Merge this one into the other one.

        For now, this should only be used when the exact same record
        comes in through two sources. It should not be used when two
        Contributors turn out to represent different names for the
        same human being, e.g. married names or (especially) pen
        names. Just because we haven't thought that situation through
        well enough.
        """
        if self == destination:
            # They're already the same.
            return
        msg = u"MERGING %s (%s) into %s (%s)" % (
            repr(self).decode("utf8"), self.viaf,
            repr(destination).decode("utf8"),
            destination.viaf)
        print msg.encode("utf8")
        existing_aliases = set(destination.aliases)
        new_aliases = list(destination.aliases)
        for name in [self.name] + self.aliases:
            if name != destination.name and name not in existing_aliases:
                new_aliases.append(name)
        if new_aliases != destination.aliases:
            destination.aliases = new_aliases
        for k, v in self.extra.items():
            if not k in destination.extra:
                destination.extra[k] = v
        if not destination.lc:
            destination.lc = self.lc
        if not destination.viaf:
            destination.viaf = self.viaf
        if not destination.family_name:
            destination.family_name = self.family_name
        if not destination.display_name:
            destination.display_name = self.display_name
        if not destination.wikipedia_name:
            destination.wikipedia_name = self.wikipedia_name

        _db = Session.object_session(self)
        print " Merging edition contributions."
        for contribution in self.contributions:
            # Is the new contributor already associated with this
            # Edition in the given role (in which case we delete
            # the old contribution) or not (in which case we switch the
            # contributor ID)?
            existing_record = _db.query(Contribution).filter(
                Contribution.contributor_id==destination.id,
                Contribution.edition_id==contribution.edition.id,
                Contribution.role==contribution.role)
            if existing_record.count():
                _db.delete(contribution)
            else:
                contribution.contributor_id = destination.id
        print " Merging work contributions."
        for contribution in self.work_contributions:
            existing_record = _db.query(WorkContribution).filter(
                WorkContribution.contributor_id==destination.id,
                WorkContribution.edition_id==contribution.edition.id,
                WorkContribution.role==contribution.role)
            if existing_record.count():
                _db.delete(contribution)
            else:
                contribution.contributor_id = destination.id
            contribution.contributor_id = destination.id
        print "Commit before deletion."
        _db.commit()
        print "Final deletion."
        _db.delete(self)
        print "Committing after deletion."
        _db.commit()
        # _db.query(Contributor).filter(Contributor.id==self.id).delete()
        #_db.commit()
        print "All done."

    # Regular expressions used by default_names().
    PARENTHETICAL = re.compile("\([^)]*\)")
    ALPHABETIC = re.compile("[a-zA-z]")
    NUMBERS = re.compile("[0-9]")

    DATE_RES = [re.compile("\(?" + x + "\)?") for x in 
                "[0-9?]+-",
                "[0-9]+st cent",
                "[0-9]+nd cent",
                "[0-9]+th cent",
                "\bcirca",
                ]


    def default_names(self, default_display_name=None):
        """Attempt to derive a family name ("Twain") and a display name ("Mark
        Twain") from a catalog name ("Twain, Mark").

        This is full of pitfalls, which is why we prefer to use data
        from VIAF. But when there is no data from VIAF, the output of
        this algorithm is better than the input in pretty much every
        case.
        """
        return self._default_names(self.name, default_display_name)

    @classmethod
    def _default_names(cls, name, default_display_name=None):
        original_name = name
        """Split out from default_names to make it easy to test."""
        display_name = default_display_name
        # "Little, Brown &amp; Co." => "Little, Brown & Co."
        name = name.replace("&amp;", "&")

        # "Philadelphia Broad Street Church (Philadelphia, Pa.)"
        #  => "Philadelphia Broad Street Church"
        name = cls.PARENTHETICAL.sub("", name)
        name = name.strip()

        if ', ' in name:
            # This is probably a personal name.
            parts = name.split(", ")
            if len(parts) > 2:
                # The most likely scenario is that the final part
                # of the name is a date or a set of dates. If this
                # seems true, just delete that part.
                if (cls.NUMBERS.search(parts[-1])
                    or not cls.ALPHABETIC.search(parts[-1])):
                    parts = parts[:-1]
            # The final part of the name may have a date or a set
            # of dates at the end. If so, remove it from that string.
            final = parts[-1]
            for date_re in cls.DATE_RES:
                m = date_re.search(final)
                if m:
                    new_part = final[:m.start()].strip() 
                    if new_part:
                        parts[-1] = new_part
                    else:
                        del parts[-1]
                    break
               
            family_name = parts[0]
            p = parts[-1].lower()
            if (p in ('llc', 'inc', 'inc.')
                or p.endswith("company") or p.endswith(" co.")
                or p.endswith(" co")):
                # No, this is a corporate name that contains a comma.
                # It can't be split on the comma, so don't bother.
                family_name = None
                display_name = display_name or name
            if not display_name:
                # The fateful moment. Swap the second string and the
                # first string.
                if len(parts) == 1:
                    display_name = parts[0]
                    family_name = display_name
                else:
                    display_name = parts[1] + " " + parts[0]
                if len(parts) > 2:
                    # There's a leftover bit.
                    if parts[2] in ('Mrs.', 'Mrs', 'Sir'):
                        # "Jones, Bob, Mrs."
                        #  => "Mrs. Bob Jones"
                        display_name = parts[2] + " " + display_name
                    else:
                        # "Jones, Bob, Jr."
                        #  => "Bob Jones, Jr."
                        display_name += ", " + " ".join(parts[2:])
        else:
            # Since there's no comma, this is probably a corporate name.
            family_name = None
            display_name = name
        #print " Default names for %s" % original_name
        #print "  Family name: %s" % family_name
        #print "  Display name: %s" % display_name
        #print
        return family_name, display_name


class Contribution(Base):
    """A contribution made by a Contributor to a Edition."""
    __tablename__ = 'contributions'
    id = Column(Integer, primary_key=True)
    edition_id = Column(Integer, ForeignKey('editions.id'), index=True,
                           nullable=False)
    contributor_id = Column(Integer, ForeignKey('contributors.id'), index=True,
                            nullable=False)
    role = Column(Unicode, index=True, nullable=False)
    __table_args__ = (
        UniqueConstraint('edition_id', 'contributor_id', 'role'),
    )


class WorkContribution(Base):
    """A contribution made by a Contributor to a Work."""
    __tablename__ = 'workcontributions'
    id = Column(Integer, primary_key=True)
    work_id = Column(Integer, ForeignKey('works.id'), index=True,
                     nullable=False)
    contributor_id = Column(Integer, ForeignKey('contributors.id'), index=True,
                            nullable=False)
    role = Column(Unicode, index=True, nullable=False)
    __table_args__ = (
        UniqueConstraint('work_id', 'contributor_id', 'role'),
    )


class Edition(Base):

    """A lightly schematized collection of metadata for a work, or an
    edition of a work, or a book, or whatever. If someone thinks of it
    as a "book" with a "title" it can go in here.
    """

    __tablename__ = 'editions'
    id = Column(Integer, primary_key=True)

    data_source_id = Column(Integer, ForeignKey('datasources.id'), index=True)

    MAX_THUMBNAIL_HEIGHT = 300

    # This Edition is associated with one particular
    # identifier--the one used by its data source to identify
    # it. Through the Equivalency class, it is associated with a
    # (probably huge) number of other identifiers.
    primary_identifier_id = Column(
        Integer, ForeignKey('identifiers.id'), index=True)

    # A Edition may be associated with a single Work.
    work_id = Column(Integer, ForeignKey('works.id'), index=True)

    # A Edition may be the primary identifier associated with its
    # Work, or it may not be.
    is_primary_for_work = Column(Boolean, index=True, default=False)

    # An Edition may show up in many CustomListEntries.
    custom_list_entries = relationship("CustomListEntry", backref="edition")

    title = Column(Unicode, index=True)
    sort_title = Column(Unicode, index=True)
    subtitle = Column(Unicode, index=True)
    series = Column(Unicode, index=True)

    # This is not a foreign key per se; it's a calculated UUID-like
    # identifier for this work based on its title and author, used to
    # group together different editions of the same work.
    permanent_work_id = Column(Unicode, index=True)

    # A string depiction of the authors' names.
    author = Column(Unicode, index=True)
    sort_author = Column(Unicode, index=True)

    contributions = relationship("Contribution", backref="edition")

    language = Column(Unicode, index=True)
    publisher = Column(Unicode, index=True)
    imprint = Column(Unicode, index=True)

    # `published is the original publication date of the
    # text. `issued` is when made available in this ebook edition. A
    # Project Gutenberg text was likely `published` long before being
    # `issued`.
    issued = Column(Date)
    published = Column(Date)

    BOOK_MEDIUM = "Book"
    PERIODICAL_MEDIUM = "Periodical"
    AUDIO_MEDIUM = "Audio"
    MUSIC_MEDIUM = "Music"
    VIDEO_MEDIUM = "Video"

    medium = Column(
        Enum(BOOK_MEDIUM, PERIODICAL_MEDIUM, AUDIO_MEDIUM,
             MUSIC_MEDIUM, VIDEO_MEDIUM, name="medium"),
        default=BOOK_MEDIUM, index=True
    )

    cover_id = Column(
        Integer, ForeignKey(
            'resources.id', use_alter=True, name='fk_editions_summary_id'), 
        index=True)
    # These two let us avoid actually loading up the cover Resource
    # every time.
    cover_full_url = Column(Unicode)
    cover_thumbnail_url = Column(Unicode)

    # This is set to True if we know there just isn't a cover for this
    # edition. That lets us know it's okay to set the corresponding
    # work to presentation ready even in the absence of a cover for
    # its primary edition.
    no_known_cover = Column(Boolean, default=False)

    # Information kept in here probably won't be used.
    extra = Column(MutableDict.as_mutable(JSON), default={})

    def __repr__(self):
        id_repr = repr(self.primary_identifier).decode("utf8")
        a = (u"Edition %s [%r] (%s/%s/%s)" % (
            self.id, id_repr, self.title,
            ", ".join([x.name for x in self.contributors]),
            self.language))
        try:
            a.encode("utf8")
        except Exception, e:
            set_trace()
        return a.encode("utf8")

    @property
    def language_code(self):
        return LanguageCodes.three_to_two.get(self.language, self.language)

    @property
    def contributors(self):
        return [x.contributor for x in self.contributions]

    @property
    def author_contributors(self):
        """All 'author'-type contributors, with the primary author first,
        other authors sorted by sort name.
        """
        primary_author = None
        other_authors = []
        for x in self.contributions:
            if not primary_author and x.role == Contributor.PRIMARY_AUTHOR_ROLE:
                primary_author = x.contributor
            elif x.role in Contributor.AUTHOR_ROLES:
                other_authors.append(x.contributor)
        if primary_author:
            return [primary_author] + sorted(other_authors, key=lambda x: x.name)
        else:
            return other_authors

    @classmethod
    def for_foreign_id(cls, _db, data_source,
                       foreign_id_type, foreign_id,
                       create_if_not_exists=True):
        """Find the Edition representing the given data source's view of
        the work that it primarily identifies by foreign ID.

        e.g. for_foreign_id(_db, DataSource.OVERDRIVE,
                            Identifier.OVERDRIVE_ID, uuid)

        finds the Edition for Overdrive's view of a book identified
        by Overdrive UUID.

        This:

        for_foreign_id(_db, DataSource.OVERDRIVE, Identifier.ISBN, isbn)

        will probably return nothing, because although Overdrive knows
        that books have ISBNs, it doesn't use ISBN as a primary
        identifier.
        """
        # Look up the data source if necessary.
        if isinstance(data_source, basestring):
            data_source = DataSource.lookup(_db, data_source)

        identifier, ignore = Identifier.for_foreign_id(
            _db, foreign_id_type, foreign_id)

        # Combine the two to get/create a Edition.
        if create_if_not_exists:
            f = get_one_or_create
            kwargs = dict()
        else:
            f = get_one
            kwargs = dict()
        r = f(_db, Edition, data_source=data_source,
                 primary_identifier=identifier,
                 **kwargs)
        return r

    @property
    def license_pool(self):
        """The Edition's corresponding LicensePool, if any.
        """
        _db = Session.object_session(self)
        return get_one(_db, LicensePool,
                       data_source=self.data_source,
                       identifier=self.primary_identifier)

    def equivalencies(self, _db):
        """All the direct equivalencies between this record's primary
        identifier and other Identifiers.
        """
        return self.primary_identifier.equivalencies
        
    def equivalent_identifier_ids(self, levels=3, threshold=0.5):
        """All Identifiers equivalent to this record's primary identifier,
        at the given level of recursion."""
        return self.primary_identifier.equivalent_identifier_ids(
            levels, threshold)

    def equivalent_identifiers(self, levels=3, threshold=0.5, type=None):
        """All Identifiers equivalent to this
        Edition's primary identifier, at the given level of recursion.
        """
        _db = Session.object_session(self)
        identifier_ids = self.equivalent_identifier_ids(levels, threshold)
        q = _db.query(Identifier).filter(
            Identifier.id.in_(identifier_ids))
        if type:
            if isinstance(type, list):
                q = q.filter(Identifier.type.in_(type))
            else:
                q = q.filter(Identifier.type==type)
        return q

    def equivalent_editions(self, levels=5, threshold=0.5):
        """All Editions whose primary ID is equivalent to this Edition's
        primary ID, at the given level of recursion.

        Five levels is enough to go from a Gutenberg ID to an Overdrive ID
        (Gutenberg ID -> OCLC Work ID -> OCLC Number -> ISBN -> Overdrive ID)
        """
        _db = Session.object_session(self)
        identifier_ids = self.equivalent_identifier_ids(levels, threshold)
        return _db.query(Edition).filter(
            Edition.primary_identifier_id.in_(identifier_ids))

    @classmethod
    def missing_coverage_from(
            cls, _db, edition_data_sources, coverage_data_source):
        """Find Editions from `edition_data_source` whose primary
        identifiers have no CoverageRecord from
        `coverage_data_source`.

        e.g.

         gutenberg = DataSource.lookup(_db, DataSource.GUTENBERG)
         oclc_classify = DataSource.lookup(_db, DataSource.OCLC)
         missing_coverage_from(_db, gutenberg, oclc_classify)

        will find Editions that came from Project Gutenberg and
        have never been used as input to the OCLC Classify web
        service.

        """
        if isinstance(edition_data_sources, DataSource):
            edition_data_sources = [edition_data_sources]
        edition_data_source_ids = [x.id for x in edition_data_sources]
        join_clause = ((Edition.primary_identifier_id==CoverageRecord.identifier_id) &
                       (CoverageRecord.data_source_id==coverage_data_source.id))
        
        q = _db.query(Edition).outerjoin(
            CoverageRecord, join_clause).filter(
                Edition.data_source_id.in_(edition_data_source_ids))
        q2 = q.filter(CoverageRecord.id==None)
        return q2


    @classmethod
    def _content(cls, content, is_html=False):
        """Represent content that might be plain-text or HTML.

        e.g. a book's summary.
        """
        if not content:
            return None
        if is_html:
            type = "html"
        else:
            type = "text"
        return dict(type=type, value=content)

    def set_cover(self, resource):
        self.cover = resource
        self.cover_full_url = resource.representation.mirror_url

        # TODO: In theory there could be multiple scaled-down
        # versions of this representation and we need some way of
        # choosing between them. Right now we just pick the first one
        # that works.
        if (resource.representation.image_height
            and resource.representation.image_height <= self.MAX_THUMBNAIL_HEIGHT):
            # This image doesn't need a thumbnail.
            self.cover_thumbnail_url = resource.representation.mirror_url
        else:
            for scaled_down in resource.representation.thumbnails:
                if scaled_down.mirror_url and scaled_down.mirrored_at:
                    self.cover_thumbnail_url = scaled_down.mirror_url
                    break
        print self.cover_full_url, self.cover_thumbnail_url

    def add_contributor(self, name, roles, aliases=None, lc=None, viaf=None,
                        **kwargs):
        """Assign a contributor to this Edition."""
        _db = Session.object_session(self)
        if isinstance(roles, basestring):
            roles = [roles]            

        # First find or create the Contributor.
        if isinstance(name, Contributor):
            contributor = name
        else:
            contributor, was_new = Contributor.lookup(
                _db, name, lc, viaf, aliases)
            if isinstance(contributor, list):
                # Contributor was looked up/created by name,
                # which returns a list.
                contributor = contributor[0]

        # Then add their Contributions.
        for role in roles:
            get_one_or_create(
                _db, Contribution, edition=self, contributor=contributor,
                role=role)
        return contributor

    def similarity_to(self, other_record):
        """How likely is it that this record describes the same book as the
        given record?

        1 indicates very strong similarity, 0 indicates no similarity
        at all.

        For now we just compare the sets of words used in the titles
        and the authors' names. This should be good enough for most
        cases given that there is usually some preexisting reason to
        suppose that the two records are related (e.g. OCLC said
        they were).

        Most of the Editions are from OCLC Classify, and we expect
        to get some of them wrong (e.g. when a single OCLC work is a
        compilation of several novels by the same author). That's okay
        because those Editions aren't backed by
        LicensePools. They're purely informative. We will have some
        bad information in our database, but the clear-cut cases
        should outnumber the fuzzy cases, so we we should still group
        the Editions that really matter--the ones backed by
        LicensePools--together correctly.
        
        TODO: apply much more lenient terms if the two Editions are
        identified by the same ISBN or other unique identifier.
        """
        if other_record == self:
            # A record is always identical to itself.
            return 1

        if other_record.language == self.language:
            # The books are in the same language. Hooray!
            language_factor = 1
        else:
            if other_record.language and self.language:
                # Each record specifies a different set of languages. This
                # is an immediate disqualification.
                return 0
            else:
                # One record specifies a language and one does not. This
                # is a little tricky. We're going to apply a penalty, but
                # since the majority of records we're getting from OCLC are in
                # English, the penalty will be less if one of the
                # languages is English. It's more likely that an unlabeled
                # record is in English than that it's in some other language.
                if self.language == 'eng' or other_record.language == 'eng':
                    language_factor = 0.80
                else:
                    language_factor = 0.50
       
        title_quotient = MetadataSimilarity.title_similarity(
            self.title, other_record.title)

        author_quotient = MetadataSimilarity.author_similarity(
            self.author_contributors, other_record.author_contributors)
        if author_quotient == 0:
            # The two works have no authors in common. Immediate
            # disqualification.
            return 0

        # We weight title more heavily because it's much more likely
        # that one author wrote two different books than that two
        # books with the same title have different authors.
        return language_factor * (
            (title_quotient * 0.80) + (author_quotient * 0.20))

    def apply_similarity_threshold(self, candidates, threshold=0.5):
        """Yield the Editions from the given list that are similar 
        enough to this one.
        """
        for candidate in candidates:
            if self == candidate:
                yield candidate
            else:
                similarity = self.similarity_to(candidate)
                if similarity >= threshold:
                    yield candidate

    @property
    def best_open_access_link(self):
        """Find the best open-access Resource for this LicensePool."""
        open_access = Hyperlink.OPEN_ACCESS_DOWNLOAD

        _db = Session.object_session(self)
        best = None
        q = Identifier.resources_for_identifier_ids(
            _db, [self.primary_identifier.id], open_access)
        for l in q:
            
            if l.representation.media_type.startswith(Representation.EPUB_MEDIA_TYPE):
                best = l
                # A Project Gutenberg-ism: if we find a 'noimages' epub,
                # we'll keep looking in hopes of finding a better one.
                if not 'noimages' in best.representation.mirror_url:
                    break
        return best

    def best_cover_within_distance(self, distance, threshold=0.5):
        _db = Session.object_session(self)
        flattened_data = [self.primary_identifier.id]
        if distance > 0:
            data = Identifier.recursively_equivalent_identifier_ids(
                _db, flattened_data, distance, threshold=threshold)
            flattened_data = Identifier.flatten_identifier_ids(data)

        return Identifier.best_cover_for(_db, flattened_data)

    def calculate_permanent_work_id(self):
        w = WorkIDCalculator
        title = self.title
        if self.subtitle:
            title += (": " + self.subtitle)
        authors = self.author_contributors
        if authors:
            # Only use the primary author.
            author = authors[0].name
        else:
            author = None

        title = w.normalize_title(title)
        author = w.normalize_author(author)

        if self.medium == Edition.BOOK_MEDIUM:
            medium = "book"
        elif self.medium == Edition.AUDIO_MEDIUM:
            medium = "book"
        elif self.medium == Edition.MUSIC_MEDIUM:
            medium = "music"
        elif self.medium == Edition.PERIODICAL_MEDIUM:
            medium = "book"
        elif self.medium == Edition.VIDEO_MEDIUM:
            medium = "movie"

        self.permanent_work_id = WorkIDCalculator.permanent_id(
            title, author, medium)

    def calculate_presentation(self, debug=False):

        # Calling calculate_presentation() on NYT data will actually
        # destroy the presentation, so don't do anything.
        if self.data_source.name == DataSource.NYT:
            return
            
        if not self.sort_title:
            self.sort_title = TitleProcessor.sort_title_for(self.title)
        sort_names = []
        display_names = []
        self.last_update_time = datetime.datetime.utcnow()
        for author in self.author_contributors:
            display_name = author.display_name or author.name
            family_name = author.family_name or author.name
            display_names.append([family_name, display_name])
            sort_names.append(author.name)
        self.author = ", ".join([x[1] for x in sorted(display_names)])
        self.sort_author = " ; ".join(sorted(sort_names))

        self.calculate_permanent_work_id()

        for distance in (0, 5):
            # If there's a cover directly associated with the
            # Edition's primary ID, use it. Otherwise, find the
            # best cover associated with any related identifier.
            best_cover, covers = self.best_cover_within_distance(distance)
            if best_cover:
                if not best_cover.representation:
                    print "WARN: Best cover for %s/%s has no representation!" % (self.primary_identifier.type, self.primary_identifier.identifier)
                else:
                    rep = best_cover.representation
                    if not rep.mirrored_at and not rep.thumbnails:
                        print "WARN: Best cover for %s/%s (%s) was never mirrored or thumbnailed!" % (self.primary_identifier.type, self.primary_identifier.identifier, rep.url)
                self.set_cover(best_cover)
                break

        # Now that everything's calculated, print it out.
        if debug:
            t = u"%s (by %s, pub=%s, pwid=%s)" % (
                self.title, self.author, self.publisher, self.permanent_work_id)
            print t.encode("utf8")
            print " language=%s" % self.language
            if self.cover:
                print " cover=" + self.cover.representation.mirror_url
            print


class WorkGenre(Base):
    """An assignment of a genre to a work."""

    __tablename__ = 'workgenres'
    id = Column(Integer, primary_key=True)
    genre_id = Column(Integer, ForeignKey('genres.id'), index=True)
    work_id = Column(Integer, ForeignKey('works.id'), index=True)
    affinity = Column(Float, index=True, default=0)

    @classmethod
    def from_genre(cls, genre):
        wg = WorkGenre()
        wg.genre = genre
        return wg

    def __repr__(self):
        return "%s (%d%%)" % (self.genre.name, self.affinity*100)


class Work(Base):

    APPEALS_URI = "http://librarysimplified.org/terms/appeals/"

    CHARACTER_APPEAL = "Character"
    LANGUAGE_APPEAL = "Language"
    SETTING_APPEAL = "Setting"
    STORY_APPEAL = "Story"
    UNKNOWN_APPEAL = "Unknown"
    NOT_APPLICABLE_APPEAL = "Not Applicable"
    NO_APPEAL = "None"

    __tablename__ = 'works'
    id = Column(Integer, primary_key=True)

    # One Work may have copies scattered across many LicensePools.
    license_pools = relationship("LicensePool", backref="work", lazy='joined')

    # A single Work may claim many Editions.
    editions = relationship("Edition", backref="work")

    # But for consistency's sake, a Work takes its presentation
    # metadata from a single Edition.

    clause = "and_(Edition.work_id==Work.id, Edition.is_primary_for_work==True)"
    primary_edition = relationship(
        "Edition", primaryjoin=clause, uselist=False, lazy='joined')

    # One Work may participate in many WorkGenre assignments.
    genres = association_proxy('work_genres', 'genre',
                               creator=WorkGenre.from_genre)
    work_genres = relationship("WorkGenre", backref="work",
                               cascade="all, delete-orphan")
    audience = Column(Unicode, index=True)
    fiction = Column(Boolean, index=True)

    summary_id = Column(
        Integer, ForeignKey(
            'resources.id', use_alter=True, name='fk_works_summary_id'), 
        index=True)
    # This gives us a convenient place to store a cleaned-up version of
    # the content of the summary Resource.
    summary_text = Column(Unicode)

    # The overall suitability of this work for unsolicited
    # presentation to a patron. This is a calculated value taking both
    # rating and popularity into account.
    quality = Column(Float, index=True)

    # The overall rating given to this work.
    rating = Column(Float, index=True)

    # The overall current popularity of this work.
    popularity = Column(Float, index=True)

    appeal_type = Enum(CHARACTER_APPEAL, LANGUAGE_APPEAL, SETTING_APPEAL,
                       STORY_APPEAL, NOT_APPLICABLE_APPEAL, NO_APPEAL,
                       UNKNOWN_APPEAL, name="appeal")

    primary_appeal = Column(appeal_type, default=None, index=True)
    secondary_appeal = Column(appeal_type, default=None, index=True)

    appeal_character = Column(Float, default=None, index=True)
    appeal_language = Column(Float, default=None, index=True)
    appeal_setting = Column(Float, default=None, index=True)
    appeal_story = Column(Float, default=None, index=True)

    # The last time the availability or metadata changed for this Work.
    last_update_time = Column(DateTime, index=True)

    # This is set to True once all metadata and availability
    # information has been obtained for this Work. Until this is True,
    # the work will not show up in feeds.
    presentation_ready = Column(Boolean, default=False, index=True)

    # This is the last time we tried to make this work presentation ready.
    presentation_ready_attempt = Column(DateTime, default=None, index=True)

    # This is the error that occured while trying to make this Work
    # presentation ready. Until this is cleared, no further attempt
    # will be made to make the Work presentation ready.
    presentation_ready_exception = Column(Unicode, default=None, index=True)

    # A Work may be merged into one other Work.
    was_merged_into_id = Column(Integer, ForeignKey('works.id'), index=True)
    was_merged_into = relationship("Work", remote_side = [id])

    @property
    def title(self):
        if self.primary_edition:
            return self.primary_edition.title
        return None

    @property
    def sort_title(self):
        return self.primary_edition.sort_title or self.primary_edition.title

    @property
    def subtitle(self):
        return self.primary_edition.subtitle

    @property
    def series(self):
        return self.primary_edition.series

    @property
    def author(self):
        if self.primary_edition:
            return self.primary_edition.author
        return None

    @property
    def sort_author(self):
        return self.primary_edition.sort_author or self.primary_edition.author

    @property
    def language(self):
        if self.primary_edition:
            return self.primary_edition.language
        return None

    @property
    def language_code(self):
        return self.primary_edition.language_code

    @property
    def publisher(self):
        return self.primary_edition.publisher

    @property
    def imprint(self):
        return self.primary_edition.imprint

    @property
    def cover_full_url(self):
        return self.primary_edition.cover_full_url

    @property
    def cover_thumbnail_url(self):
        return self.primary_edition.cover_thumbnail_url

    @property
    def has_open_access_license(self):
        return any(x.open_access for x in self.license_pools)

    def __repr__(self):
        return (u'%s "%s" (%s) %s %s (%s wr, %s lp)' % (
                self.id, self.title, self.author, ", ".join([g.name for g in self.genres]), self.language,
                len(self.editions), len(self.license_pools))).encode("utf8")

    def set_summary(self, resource):
        self.summary = resource
        # TODO: clean up the content
        if resource:
            self.summary_text = resource.representation.content

    CURRENTLY_AVAILABLE = "currently_available"
    ALL = "all"

    @classmethod
    def feed_query(cls, _db, languages, availability=CURRENTLY_AVAILABLE):
        """Return a query against Work suitable for using in OPDS feeds."""
        q = _db.query(Work).join(Work.primary_edition).options(
            joinedload('license_pools').joinedload('data_source'),
            joinedload('work_genres')
        )
        if availability == cls.CURRENTLY_AVAILABLE:
            q = q.join(Work.license_pools)
            or_clause = or_(
                LicensePool.open_access==True,
                LicensePool.licenses_available > 0)
            q = q.filter(or_clause)
        q = q.filter(
            Edition.language.in_(languages),
            Work.was_merged_into == None,
            Work.presentation_ready == True,
        )
        return q

    @classmethod
    def with_genre(cls, _db, genre):
        """Find all Works classified under the given genre."""
        if isinstance(genre, basestring):
            genre, ignore = Genre.lookup(_db, genre)
        return _db.query(Work).join(WorkGenre).filter(WorkGenre.genre==genre)

    @classmethod
    def with_no_genres(self, q):
        """Modify a query so it finds only Works that are not classified under
        any genre."""
        q = q.outerjoin(Work.work_genres)
        q = q.filter(WorkGenre.genre==None)
        return q

    def all_editions(self, recursion_level=5):
        """All Editions identified by a Identifier equivalent to 
        any of the primary identifiers of this Work's Editions.

        `recursion_level` controls how far to go when looking for equivalent
        Identifiers.
        """
        _db = Session.object_session(self)
        identifier_ids = self.all_identifier_ids(recursion_level)
        q = _db.query(Edition).filter(
            Edition.primary_identifier_id.in_(identifier_ids))
        return q

    def all_identifier_ids(self, recursion_level=5):
        _db = Session.object_session(self)
        primary_identifier_ids = [
            x.primary_identifier.id for x in self.editions]
        identifier_ids = Identifier.recursively_equivalent_identifier_ids_flat(
            _db, primary_identifier_ids, recursion_level)
        return identifier_ids

    @property
    def language_code(self):
        """A single 2-letter language code for display purposes."""
        if not self.language:
            return None
        language = self.language
        if language in LanguageCodes.three_to_two:
            language = LanguageCodes.three_to_two[language]
        return language

    def similarity_to(self, other_work):
        """How likely is it that this Work describes the same book as the
        given Work (or Edition)?

        This is more accurate than Edition.similarity_to because we
        (hopefully) have a lot of Editions associated with each
        Work. If their metadata has a lot of overlap, the two Works
        are probably the same.
        """
        my_languages = Counter()
        my_authors = Counter()
        total_my_languages = 0
        total_my_authors = 0
        my_titles = []
        other_languages = Counter()
        total_other_languages = 0
        other_titles = []
        other_authors = Counter()
        total_other_authors = 0
        for record in self.editions:
            if record.language:
                my_languages[record.language] += 1
                total_my_languages += 1
            my_titles.append(record.title)
            for author in record.author_contributors:
                my_authors[author] += 1
                total_my_authors += 1

        if isinstance(other_work, Work):
            other_editions = other_work.editions
        else:
            other_editions = [other_work]

        for record in other_editions:
            if record.language:
                other_languages[record.language] += 1
                total_other_languages += 1
            other_titles.append(record.title)
            for author in record.author_contributors:
                other_authors[author] += 1
                total_other_authors += 1

        title_distance = MetadataSimilarity.histogram_distance(
            my_titles, other_titles)

        my_authors = MetadataSimilarity.normalize_histogram(
            my_authors, total_my_authors)
        other_authors = MetadataSimilarity.normalize_histogram(
            other_authors, total_other_authors)

        author_distance = MetadataSimilarity.counter_distance(
            my_authors, other_authors)

        my_languages = MetadataSimilarity.normalize_histogram(
            my_languages, total_my_languages)
        other_languages = MetadataSimilarity.normalize_histogram(
            other_languages, total_other_languages)

        if not other_languages or not my_languages:
            language_factor = 1
        else:
            language_distance = MetadataSimilarity.counter_distance(
                my_languages, other_languages)
            language_factor = 1-language_distance
        title_quotient = 1-title_distance
        author_quotient = 1-author_distance

        return language_factor * (
            (title_quotient * 0.80) + (author_quotient * 0.20))

    def merge_into(self, target_work, similarity_threshold=0.5):
        """This Work is replaced by target_work.

        The two works must be similar to within similarity_threshold,
        or nothing will happen.

        All of this work's Editions will be assigned to target_work,
        and it will be marked as merged into target_work.
        """
        _db = Session.object_session(self)
        similarity = self.similarity_to(target_work)
        if similarity < similarity_threshold:
            print "NOT MERGING %r into %r, similarity is only %.3f." % (
                self, target_work, similarity)
        else:
            print "MERGING %r into %r, similarity is %.3f." % (
                self, target_work, similarity)
            target_work.license_pools.extend(list(self.license_pools))
            target_work.editions.extend(list(self.editions))
            target_work.calculate_presentation()
            print "The resulting work: %r" % target_work
            self.was_merged_into = target_work
            self.license_pools = []
            self.editions = []

    def all_cover_images(self):
        _db = Session.object_session(self)
        primary_identifier_ids = [
            x.primary_identifier.id for x in self.editions]
        data = Identifier.recursively_equivalent_identifier_ids(
            _db, primary_identifier_ids, 5, threshold=0.5)
        flattened_data = Identifier.flatten_identifier_ids(data)
        return Identifier.resources_for_identifier_ids(
            _db, flattened_data, Hyperlink.IMAGE).join(
            Resource.representation).filter(
                Representation.mirrored_at!=None).filter(
                Representation.scaled_at!=None).order_by(
                Resource.quality.desc())

    def all_descriptions(self):
        _db = Session.object_session(self)
        primary_identifier_ids = [
            x.primary_identifier.id for x in self.editions]
        data = Identifier.recursively_equivalent_identifier_ids(
            _db, primary_identifier_ids, 5, threshold=0.5)
        flattened_data = Identifier.flatten_identifier_ids(data)
        return Identifier.resources_for_identifier_ids(
            _db, flattened_data, Hyperlink.DESCRIPTION).filter(
                Resource.content != None).order_by(
                Resource.quality.desc())

    def set_primary_edition(self):
        """Which of this Work's Editions should be used as the default?
        """
        old_primary = self.primary_edition
        champion = None
        old_champion = None

        for wr in self.editions:
            # Something is better than nothing.
            if not champion:
                champion = wr
                continue

            # A edition with no license pool will only be chosen if
            # there is no other alternatice.
            pool = wr.license_pool
            if not pool:
                continue

            # An open-access edition with no usable download link will
            # only be chosen if there is no alternative.
            if pool.open_access and not wr.best_open_access_link:
                continue

            # Open access is better than not.
            if (wr.license_pool.open_access
                and not champion.license_pool.open_access):
                champion = wr
                continue

            # Higher Gutenberg numbers beat lower Gutenberg numbers.
            if (wr.data_source.name == DataSource.GUTENBERG
                and champion.data_source.name == DataSource.GUTENBERG):

                champion_id = int(champion.primary_identifier.identifier)
                competitor_id = int(wr.primary_identifier.identifier)

                if competitor_id > champion_id:
                    champion = wr
                    continue

            # At the moment, anything is better than 3M, because we
            # can't actually check out 3M books.
            if (champion.data_source.name == DataSource.THREEM
                and wr.data_source.name != DataSource.THREEM):
                champion = wr
                continue

            # More licenses is better than fewer.
            if (wr.license_pool.licenses_owned
                > champion.license_pool.licenses_owned):
                champion = wr
                continue

            # More available licenses is better than fewer.
            if (wr.license_pool.licenses_available
                > champion.license_pool.licenses_available):
                champion = wr
                continue

            # Fewer patrons in the hold queue is better than more.
            if (wr.license_pool.patrons_in_hold_queue
                < champion.license_pool.patrons_in_hold_queue):
                champion = wr
                continue

        for edition in self.editions:
            # There can be only one.
            if edition != champion:
                edition.is_primary_for_work = False
            else:
                edition.is_primary_for_work = True

    def calculate_presentation(self, choose_edition=True,
                               classify=True, choose_summary=True,
                               calculate_quality=True, debug=True):
        """Determine the following information:
        
        * Which Edition is the 'primary'. The default view of the
        Work will be taken from the primary Edition.

        * Subject-matter classifications for the work.
        * Whether or not the work is fiction.
        * The intended audience for the work.
        * The best available summary for the work.
        * The overall popularity of the work.
        """
        dirty = False
        if choose_edition or not self.primary_edition:
            self.set_primary_edition()

        # The privileged data source may short-circuit the process of
        # finding a good cover or description.
        if self.primary_edition:
            privileged_data_source = self.primary_edition.data_source

            # We can't use descriptions or covers from Gutenberg, so
            # we never consider it a privileged data source.
            if privileged_data_source.name == DataSource.GUTENBERG:
                privileged_data_source = None
        else:
            privileged_data_source = None

        if self.primary_edition:
            self.primary_edition.calculate_presentation(debug=debug)

        if not (classify or choose_summary or calculate_quality):
            return

        # Find all related IDs that might have associated descriptions
        # or classifications.
        _db = Session.object_session(self)
        primary_identifier_ids = [
            x.primary_identifier.id for x in self.editions]
        data = Identifier.recursively_equivalent_identifier_ids(
            _db, primary_identifier_ids, 5, threshold=0.5)
        flattened_data = Identifier.flatten_identifier_ids(data)

        if classify:
            workgenres, self.fiction, self.audience = self.assign_genres(
                flattened_data)

        if choose_summary:
            summary, summaries = Identifier.evaluate_summary_quality(
                _db, flattened_data, privileged_data_source)
            # TODO: clean up the content
            self.set_summary(summary)

        # If this is a Project Gutenberg or 3M book, treat the number of IDs
        # associated with the work (~the number of editions of the
        # work published in modern times) as a measurement of
        # popularity.
<<<<<<< HEAD
        #
        # TODO: This measurement needs to be scaled with a percentile
        # list, not by crudely dividing by three.
        if self.primary_edition:
            dsn = self.primary_edition.data_source.name
            if dsn in (DataSource.GUTENBERG, DataSource.THREEM):
                oclc_linked_data = DataSource.lookup(
                    _db, DataSource.OCLC_LINKED_DATA)
                if dsn == DataSource.GUTENBERG:
                    quotient = 3.0
                else:
                    quotient = 1.0
                self.primary_edition.primary_identifier.add_measurement(
                    oclc_linked_data, Measurement.POPULARITY, 
                    len(flattened_data)/quotient)
            if dsn == DataSource.GUTENBERG:
                # Only consider the quality signals associated with the
                # primary edition. Otherwise texts that have multiple
                # Gutenberg editions will drag down the quality of popular
                # books.
                flattened_data = [self.primary_edition.primary_identifier.id]
=======
        if privileged_data_source and privileged_data_source.name==DataSource.GUTENBERG:
            oclc_linked_data = DataSource.lookup(
                _db, DataSource.OCLC_LINKED_DATA)
            self.primary_edition.primary_identifier.add_measurement(
                oclc_linked_data, Measurement.POPULARITY, 
                len(flattened_data)/3.0)
            # Only consider the quality signals associated with the
            # primary edition. Otherwise texts that have multiple
            # Gutenberg editions will drag down the quality of popular
            # books.
            flattened_data = [self.primary_edition.primary_identifier.id]
>>>>>>> 04ac8844

        if calculate_quality:
            self.calculate_quality(flattened_data)

        self.last_update_time = datetime.datetime.utcnow()

        # Now that everything's calculated, print it out.
        if debug:
            t = u"WORK %s (by %s)" % (self.title, self.author)
            print t.encode("utf8")
            print " language=%s" % self.language
            print " quality=%s" % self.quality
            if self.fiction:
                fiction = "Fiction"
            elif self.fiction == False:
                fiction = "Nonfiction"
            else:
                fiction = "???"
            print " %(fiction)s a=%(audience)s" % (
                dict(fiction=fiction,
                     audience=self.audience))
            print " " + ", ".join(repr(wg) for wg in self.work_genres)
            if self.summary:
                d = " Description (%.2f) %s" % (
                    self.summary.quality, self.summary.representation.content[:100])
                if isinstance(d, unicode):
                    d = d.encode("utf8")
                print d
            print

    def set_presentation_ready(self, as_of=None):
        as_of = as_of or datetime.datetime.utcnow()
        self.presentation_ready = True
        self.presentation_ready_exception = None
        self.presentation_ready_attempt = as_of

    def set_presentation_ready_based_on_content(self):
        """Set this work as presentation ready, if it appears to
        be ready based on its data.

        Presentation ready means the book is ready to be shown to
        patrons and (pending availability) checked out. It doesn't
        necessarily mean the presentation is complete.

        A work with no summary can still be presentation ready,
        since many public domain books have no summary.

        A work with no cover can be presentation ready 
        """
        if (not self.primary_edition
            or not self.license_pools
            or not self.title
            or not self.primary_edition.author
            or not self.language
            or not self.work_genres
            or (not self.cover_thumbnail_url
                and not self.primary_edition.no_known_cover)):
            self.presentation_ready = False
        else:
            self.set_presentation_ready()

    def calculate_quality(self, flattened_data):
        _db = Session.object_session(self)
        quantities = [Measurement.POPULARITY, Measurement.RATING,
                      Measurement.DOWNLOADS]
        measurements = _db.query(Measurement).filter(
            Measurement.identifier_id.in_(flattened_data)).filter(
                Measurement.is_most_recent==True).filter(
                    Measurement.quantity_measured.in_(quantities)).all()

        self.quality = Measurement.overall_quality(measurements)

    def assign_genres(self, identifier_ids, cutoff=0.15):
        _db = Session.object_session(self)

        classifications = Identifier.classifications_for_identifier_ids(
            _db, identifier_ids)
        fiction_s = Counter()
        genre_s = Counter()
        audience_s = Counter()
        for classification in classifications:
            subject = classification.subject
            if not subject.checked:
                subject.assign_to_genre()
            if (not subject.fiction and not subject.genre
                and not subject.audience):
                continue
            weight = classification.scaled_weight
            fiction_s[subject.fiction] += weight
            audience_s[subject.audience] += weight
            if subject.genre:
                genre_s[subject.genre] += weight
        if fiction_s[True] > fiction_s[False]:
            fiction = True
        elif fiction_s[False] > fiction_s[True]:
            fiction = False
        else:
            fiction = None
        unmarked = audience_s[None]
        audience = Classifier.AUDIENCE_ADULT

        if audience_s[Classifier.AUDIENCE_YOUNG_ADULT] > unmarked:
            audience = Classifier.AUDIENCE_YOUNG_ADULT
        elif audience_s[Classifier.AUDIENCE_CHILDREN] > unmarked:
            audience = Classifier.AUDIENCE_CHILDREN

        # Clear any previous genre assignments.
        for i in self.work_genres:
            _db.delete(i)
        self.work_genres = []

        # Consolidate parent genres into their heaviest subgenre.
        genre_s = Classifier.consolidate_weights(genre_s)
        total_weight = float(sum(genre_s.values()))
        workgenres = []

        # First, strip out the stragglers.
        for g, score in genre_s.items():
            affinity = score / total_weight
            if affinity < cutoff:
                total_weight -= score
                del genre_s[g]

        # Assign WorkGenre objects to the remainder.
        for g, score in genre_s.items():
            affinity = score / total_weight
            if not isinstance(g, Genre):
                g, ignore = Genre.lookup(_db, g.name)
            wg, ignore = get_one_or_create(
                _db, WorkGenre, work=self, genre=g)
            wg.affinity = score/total_weight
            workgenres.append(wg)

        return workgenres, fiction, audience

    def assign_appeals(self, character, language, setting, story,
                       cutoff=0.20):
        """Assign the given appeals to the corresponding database fields,
        as well as calculating the primary and secondary appeal.
        """
        self.appeal_character = character
        self.appeal_language = language
        self.appeal_setting = setting
        self.appeal_story = story

        c = Counter()
        c[self.CHARACTER_APPEAL] = character
        c[self.LANGUAGE_APPEAL] = language
        c[self.SETTING_APPEAL] = setting
        c[self.STORY_APPEAL] = story
        primary, secondary = c.most_common(2)
        if primary[1] > cutoff:
            self.primary_appeal = primary[0]
        else:
            self.primary_appeal = self.UNKNOWN_APPEAL

        if secondary[1] > cutoff:
            self.secondary_appeal = secondary[0]
        else:
            self.secondary_appeal = self.NO_APPEAL

class Measurement(Base):
    """A  measurement of some numeric quantity associated with a
    Identifier.
    """
    __tablename__ = 'measurements'

    # Some common measurement types
    POPULARITY = "http://librarysimplified.org/terms/rel/popularity"
    RATING = "http://schema.org/ratingValue"
    DOWNLOADS = "https://schema.org/UserDownloads"
    PAGE_COUNT = "https://schema.org/numberOfPages"

    GUTENBERG_FAVORITE = "http://librarysimplified.org/terms/rel/lists/gutenberg-favorite"

    # If a book's popularity measurement is found between index n and
    # index n+1 on this list, it is in the nth percentile for
    # popularity and its 'popularity' value should be n * 0.01.
    # 
    # These values are empirically determined and may change over
    # time.
    POPULARITY_PERCENTILES = {
        DataSource.OVERDRIVE : [1, 1, 1, 2, 2, 2, 3, 3, 4, 4, 5, 5, 6, 6, 7, 7, 8, 9, 9, 10, 10, 11, 12, 13, 14, 15, 15, 16, 18, 19, 20, 21, 22, 24, 25, 26, 28, 30, 31, 33, 35, 37, 39, 41, 43, 46, 48, 51, 53, 56, 59, 63, 66, 70, 74, 78, 82, 87, 92, 97, 102, 108, 115, 121, 128, 135, 142, 150, 159, 168, 179, 190, 202, 216, 230, 245, 260, 277, 297, 319, 346, 372, 402, 436, 478, 521, 575, 632, 702, 777, 861, 965, 1100, 1248, 1428, 1665, 2020, 2560, 3535, 5805],
        DataSource.AMAZON : [14937330, 1974074, 1702163, 1553600, 1432635, 1327323, 1251089, 1184878, 1131998, 1075720, 1024272, 978514, 937726, 898606, 868506, 837523, 799879, 770211, 743194, 718052, 693932, 668030, 647121, 627642, 609399, 591843, 575970, 559942, 540713, 524397, 511183, 497576, 483884, 470850, 458438, 444475, 432528, 420088, 408785, 398420, 387895, 377244, 366837, 355406, 344288, 333747, 324280, 315002, 305918, 296420, 288522, 279185, 270824, 262801, 253865, 246224, 238239, 230537, 222611, 215989, 208641, 202597, 195817, 188939, 181095, 173967, 166058, 160032, 153526, 146706, 139981, 133348, 126689, 119201, 112447, 106795, 101250, 96534, 91052, 85837, 80619, 75292, 69957, 65075, 59901, 55616, 51624, 47598, 43645, 39403, 35645, 31795, 27990, 24496, 20780, 17740, 14102, 10498, 7090, 3861],
        # This is a percentile list of OCLC Work IDs and OCLC Numbers
        # associated with Project Gutenberg texts via OCLC Linked
        # Data.
        DataSource.OCLC_LINKED_DATA : [1, 1, 1, 1, 1, 1, 1, 1, 1, 1, 1, 1, 1, 1, 1, 1, 1, 1, 1, 1, 1, 1, 1, 1, 1, 1, 1, 1, 1, 1, 1, 1, 1, 1, 1, 1, 1, 1, 1, 1, 1, 1, 1, 1, 1, 1, 1, 1, 1, 2, 2, 2, 2, 2, 2, 2, 2, 2, 2, 2, 2, 2, 2, 2, 2, 2, 2, 3, 3, 3, 3, 3, 3, 3, 3, 4, 4, 4, 4, 5, 5, 5, 5, 6, 6, 7, 7, 8, 8, 9, 10, 11, 12, 14, 15, 18, 21, 29, 41, 81],
    }

    DOWNLOAD_PERCENTILES = {
        DataSource.GUTENBERG : [0, 1, 2, 3, 4, 5, 5, 6, 7, 7, 8, 8, 9, 9, 10, 10, 11, 12, 12, 12, 13, 14, 14, 15, 15, 16, 16, 17, 18, 18, 19, 19, 20, 21, 21, 22, 23, 23, 24, 25, 26, 27, 28, 28, 29, 30, 32, 33, 34, 35, 36, 37, 38, 40, 41, 43, 45, 46, 48, 50, 52, 55, 57, 60, 62, 65, 69, 72, 76, 79, 83, 87, 93, 99, 106, 114, 122, 130, 140, 152, 163, 179, 197, 220, 251, 281, 317, 367, 432, 501, 597, 658, 718, 801, 939, 1065, 1286, 1668, 2291, 4139]
    }

    RATING_SCALES = {
        DataSource.OVERDRIVE : [1, 5],
        DataSource.AMAZON : [1, 5],
    }

    id = Column(Integer, primary_key=True)

    # A Measurement is always associated with some Identifier.
    identifier_id = Column(
        Integer, ForeignKey('identifiers.id'), index=True)

    # A Measurement always comes from some DataSource.
    data_source_id = Column(
        Integer, ForeignKey('datasources.id'), index=True)

    # The quantity being measured.
    quantity_measured = Column(Unicode, index=True)

    # The measurement itself.
    value = Column(Float)

    # The measurement normalized to a 0...1 scale.
    _normalized_value = Column(Float, name="normalized_value")

    # How much weight should be assigned this measurement, relative to
    # other measurements of the same quantity from the same source.
    weight = Column(Float, default=1)

    # When the measurement was taken
    taken_at = Column(DateTime, index=True)
    
    # True if this is the most recent measurement of this quantity for
    # this Identifier.
    #
    is_most_recent = Column(Boolean, index=True)

    def __repr__(self):
        return "%s(%r)=%s (norm=%.2f)" % (
            self.quantity_measured, self.identifier, self.value,
            self.normalized_value or 0)

    @classmethod
    def overall_quality(cls, measurements, popularity_weight=0.3,
                        rating_weight=0.7):
        """Turn a bunch of measurements into an overall measure of quality."""
        if popularity_weight + rating_weight != 1.0:
            raise ValueError(
                "Popularity weight and rating weight must sum to 1! (%.2f + %.2f)" % (
                    popularity_weight, rating_weight)
        )
        popularities = []
        ratings = []
        for m in measurements:
            l = None
            if m.quantity_measured in (cls.POPULARITY, cls.DOWNLOADS):
                l = popularities
            elif m.quantity_measured == cls.RATING:
                l = ratings
            if l is not None:
                l.append(m)
        popularity = cls._average_normalized_value(popularities)
        rating = cls._average_normalized_value(ratings)
        if popularity is None and rating is None:
            # We have absolutely no idea about the quality of this work.
            return 0
        if popularity is not None and rating is None:
            # Our idea of the quality depends entirely on the work's popularity.
            return popularity
        if rating is not None and popularity is None:
            # Our idea of the quality depends entirely on the work's rating.
            return rating

        # We have both popularity and rating.
        final = (popularity * popularity_weight) + (rating * rating_weight)
        print "(%.2f * %.2f) + (%.2f * %.2f) = %.2f" % (
            popularity, popularity_weight, rating, rating_weight, final)
        return final

    @classmethod
    def _average_normalized_value(cls, measurements):
        num_measurements = 0
        measurement_total = 0
        for m in measurements:
            v = m.normalized_value
            if v is None:
                continue
            num_measurements += m.weight
            measurement_total += (v * m.weight)
        if num_measurements:
            return measurement_total / num_measurements
        else:
            return None

    @property
    def normalized_value(self):
        if self._normalized_value:
            pass
        elif not self.value:
            return None
        elif (self.quantity_measured == self.POPULARITY
              and self.data_source.name in self.POPULARITY_PERCENTILES):
            d = self.POPULARITY_PERCENTILES[self.data_source.name]
            position = bisect.bisect_left(d, self.value)
            self._normalized_value = position * 0.01            
        elif (self.quantity_measured == self.DOWNLOADS
              and self.data_source.name in self.DOWNLOAD_PERCENTILES):
            d = self.DOWNLOAD_PERCENTILES[self.data_source.name]
            position = bisect.bisect_left(d, self.value)
            self._normalized_value = position * 0.01            
        elif (self.quantity_measured == self.RATING
              and self.data_source.name in self.RATING_SCALES):
            scale_min, scale_max = self.RATING_SCALES[self.data_source.name]
            width = float(scale_max-scale_min)
            value = self.value-scale_min
            self._normalized_value = value / width

        return self._normalized_value


class Hyperlink(Base):
    """A link between an Identifier and a Resource."""

    __tablename__ = 'hyperlinks'

    # Some common link relations.
    CANONICAL = "canonical"
    OPEN_ACCESS_DOWNLOAD = "http://opds-spec.org/acquisition/open-access"
    IMAGE = "http://opds-spec.org/image"
    THUMBNAIL_IMAGE = "http://opds-spec.org/image/thumbnail"
    SAMPLE = "http://opds-spec.org/acquisition/sample"
    ILLUSTRATION = "http://librarysimplified.org/terms/rel/illustration"
    REVIEW = "http://schema.org/Review"
    DESCRIPTION = "http://schema.org/description"
    SHORT_DESCRIPTION = "http://librarysimplified.org/terms/rel/short-description"
    AUTHOR = "http://schema.org/author"

    # TODO: Is this the appropriate relation?
    DRM_ENCRYPTED_DOWNLOAD = "http://opds-spec.org/acquisition/"

    id = Column(Integer, primary_key=True)

    # A Hyperlink is always associated with some Identifier.
    identifier_id = Column(
        Integer, ForeignKey('identifiers.id'), index=True, nullable=False)

    # The DataSource through which this link was discovered.
    data_source_id = Column(
        Integer, ForeignKey('datasources.id'), index=True, nullable=False)

    # A Resource may also be associated with some LicensePool which
    # controls scarce access to it.
    license_pool_id = Column(
        Integer, ForeignKey('licensepools.id'), index=True)

    # The link relation between the Identifier and the Resource.
    rel = Column(Unicode, index=True, nullable=False)

    # The Resource on the other end of the link.
    resource_id = Column(
        Integer, ForeignKey('resources.id'), index=True, nullable=False)

    @classmethod
    def generic_uri(cls, data_source, identifier, rel, content=None):
        """Create a generic URI for the other end of this hyperlink.

        This is useful for resources that are obtained through means
        other than fetching a single URL via HTTP. It lets us get a
        URI that's most likely uniquem, so we can create a Resource
        object without violating the uniqueness constraint.

        If the output of this method isn't unique in your situation
        (because the data source provides more than one link with a
        given link relation for a given identifier), you'll need some
        other way of coming up with generic URIs.

        """
        l = [identifier.urn, urllib.quote(data_source.name), urllib.quote(rel)]
        if content:
            m = md5.new()
            if isinstance(content, unicode):
                content = content.encode("utf8")
            m.update(content)
            l.append(m.hexdigest())
        return ":".join(l)


class Resource(Base):
    """An external resource that may be mirrored locally."""

    __tablename__ = 'resources'

    # How many votes is the initial quality estimate worth?
    ESTIMATED_QUALITY_WEIGHT = 5

    id = Column(Integer, primary_key=True)

    # A URI that uniquely identifies this resource. Most of the time
    # this will be an HTTP URL, which is why we're calling it 'url',
    # but it may also be a made-up URI.
    url = Column(Unicode, index=True)

    # Many Editions may choose this resource (as opposed to other
    # resources linked to them with rel="image") as their cover image.
    cover_editions = relationship("Edition", backref="cover", foreign_keys=[Edition.cover_id])

    # Many Works may use this resource (as opposed to other resources
    # linked to them with rel="description") as their summary.
    summary_works = relationship("Work", backref="summary", foreign_keys=[Work.summary_id])

    links = relationship("Hyperlink", backref="resource")

    # The DataSource that is the controlling authority for this Resource.
    data_source_id = Column(Integer, ForeignKey('datasources.id'), index=True)

    # An archived Representation of this Resource.
    representation_id = Column(
        Integer, ForeignKey('representations.id'), index=True)

    # A calculated value for the quality of this resource, based on an
    # algorithmic treatment of its content.
    estimated_quality = Column(Float)

    # The average of human-entered values for the quality of this
    # resource.
    voted_quality = Column(Float)

    # How many votes contributed to the voted_quality value. This lets
    # us scale new votes proportionately while keeping only two pieces
    # of information.
    votes_for_quality = Column(Integer)

    # A combination of the calculated quality value and the
    # human-entered quality value.
    quality = Column(Float, index=True)

    # URL must be unique.
    __table_args__ = (
        UniqueConstraint('url'),
    )

    @property
    def final_url(self):        
        """URL to the final, mirrored version of this resource, suitable
        for serving to the client.

        :return: A URL, or None if the resource has no mirrored
        representation.
        """
        if not self.representation:
            return None
        if not self.representation.mirror_url:
            return None
        return self.representation.mirror_url

    def set_mirrored_elsewhere(self, media_type):
        """We don't need our own copy of this resource's representation--
        a copy of it has been mirrored already.
        """
        _db = Session.object_session(self)
        if not self.representation:
            self.representation, is_new = get_one_or_create(
                _db, Representation, url=self.url, media_type=media_type)
        self.representation.mirror_url = self.url
        self.representation.set_as_mirrored()

    def set_fetched_content(self, media_type, content, content_path):
        """Simulate a successful HTTP request for a representation
        of this resource.

        This is used when the content of the representation is obtained
        through some other means.
        """
        _db = Session.object_session(self)

        if not (content or content_path):
            raise ValueError(
                "One of content and content_path must be specified.")
        if content and content_path:
            raise ValueError(
                "Only one of content and content_path may be specified.")
        representation, is_new = get_one_or_create(
            _db, Representation, url=self.url, media_type=media_type)
        self.representation = representation
        representation.set_fetched_content(content, content_path)

    def set_estimated_quality(self, estimated_quality):
        """Update the estimated quality."""
        self.estimated_quality = estimated_quality
        self.update_quality()

    def add_quality_votes(self, quality, weight=1):
        """Record someone's vote as to the quality of this resource."""
        total_quality = self.voted_quality * self.votes_for_quality
        total_quality += (quality * weight)
        self.votes_for_quality += weight
        self.voted_quality = total_quality / float(self.votes_for_quality)
        self.update_quality()

    def update_quality(self):
        """Combine `estimated_quality` with `voted_quality` to form `quality`.
        """
        estimated_weight = self.ESTIMATED_QUALITY_WEIGHT
        votes_for_quality = self.votes_for_quality or 0
        total_weight = estimated_weight + votes_for_quality

        total_quality = (((self.estimated_quality or 0) * self.ESTIMATED_QUALITY_WEIGHT) + 
                         ((self.voted_quality or 0) * votes_for_quality))
        self.quality = total_quality / float(total_weight)

    def set_representation(self, media_type, content, uri=None,
                           content_path=None):

        if not uri:
            uri = self.generic_uri
        representation, ignore = get_one_or_create(
            _db, Representation, url=uri, media_type=media_type)
        representation.set_fetched_content(content, content_path)
        self.representation = representation
        

class Genre(Base):
    """A subject-matter classification for a book.

    Much, much more general than Classification.
    """
    __tablename__ = 'genres'
    id = Column(Integer, primary_key=True)
    name = Column(Unicode)

    # One Genre may have affinity with many Subjects.
    subjects = relationship("Subject", backref="genre")

    # One Genre may participate in many WorkGenre assignments.
    works = association_proxy('work_genres', 'work')

    work_genres = relationship("WorkGenre", backref="genre", 
                               cascade="all, delete, delete-orphan")

    def __repr__(self):
        return "<Genre %s (%d subjects, %d works, %d subcategories)>" % (
            self.name, len(self.subjects), len(self.works),
            len(classifier.genres[self.name].subgenres))

    @classmethod
    def lookup(cls, _db, name, autocreate=False):
        if autocreate:
            m = get_one_or_create
        else:
            m = get_one
        if isinstance(name, GenreData):
            name = name.name
        result = m(_db, Genre, name=name)
        if isinstance(result, tuple):
            return result
        else:
            return result, False

    @property
    def self_and_subgenres(self):
        _db = Session.object_session(self)
        genres = []
        for genre_data in classifier.genres[self.name].self_and_subgenres:
            genres.append(self.lookup(_db, genre_data.name)[0])
        return genres

    @property
    def default_fiction(self):
        return classifier.genres[self.name].is_fiction

class Subject(Base):
    """A subject under which books might be classified."""

    # Types of subjects.
    LCC = Classifier.LCC              # Library of Congress Classification
    LCSH = Classifier.LCSH            # Library of Congress Subject Headings
    FAST = Classifier.FAST
    DDC = Classifier.DDC              # Dewey Decimal Classification
    OVERDRIVE = Classifier.OVERDRIVE  # Overdrive's classification system
    THREEM = Classifier.THREEM  # 3M's classification system
    TAG = Classifier.TAG   # Folksonomic tags.
    GUTENBERG_BOOKSHELF = Classifier.GUTENBERG_BOOKSHELF
    TOPIC = Classifier.TOPIC
    PLACE = Classifier.PLACE
    PERSON = Classifier.PERSON
    ORGANIZATION = Classifier.ORGANIZATION
    SIMPLIFIED_GENRE = "http://librarysimplified.org/terms/genres/"

    by_uri = {
        SIMPLIFIED_GENRE : SIMPLIFIED_GENRE,
        "http://id.worldcat.org/fast/" : FAST, # I don't think this is official.
        "http://purl.org/dc/terms/LCC" : LCC,
        "http://purl.org/dc/terms/LCSH" : LCSH,
        "http://purl.org/dc/terms/DDC" : DDC,
    }

    uri_lookup = dict()
    for k, v in by_uri.items():
        uri_lookup[v] = k

    __tablename__ = 'subjects'
    id = Column(Integer, primary_key=True)
    # Type should be one of the constants in this class.
    type = Column(Unicode, index=True)

    # Formal identifier for the subject (e.g. "300" for Dewey Decimal
    # System's Social Sciences subject.)
    identifier = Column(Unicode, index=True)

    # Human-readable name, if different from the
    # identifier. (e.g. "Social Sciences" for DDC 300)
    name = Column(Unicode, default=None)

    # Whether classification under this subject implies anything about
    # the fiction/nonfiction status of a book.
    fiction = Column(Boolean, default=None)

    # Whether classification under this subject implies anything about
    # the book's audience.
    audience = Column(
        Enum("Adult", "Young Adult", "Children", name="audience"),
        default=None)

    # Each Subject may claim affinity with one Genre.
    genre_id = Column(Integer, ForeignKey('genres.id'), index=True)

    # A locked Subject has been reviewed by a human and software will
    # not mess with it without permission.
    locked = Column(Boolean, default=False, index=True)

    # A checked Subject has been reviewed by software and will
    # not be checked again unless forced.
    checked = Column(Boolean, default=False, index=True)

    # One Subject may participate in many Classifications.
    classifications = relationship(
        "Classification", backref="subject"
    )

    # Type + identifier must be unique.
    __table_args__ = (
        UniqueConstraint('type', 'identifier'),
    )

    def __repr__(self):
        if self.name:
            name = u' ("%s")' % self.name
        else:
            name = u""
        if self.audience:
            audience = " audience=%s" % self.audience
        else:
            audience = ""
        if self.fiction:
            fiction = " (Fiction)"
        elif self.fiction == False:
            fiction = " (Nonfiction)"
        else:
            fiction = ""
        if self.genre:
            genre = ' genre="%s"' % self.genre.name
        else:
            genre = ""
        a = u'[%s:%s%s%s%s%s]' % (
            self.type, self.identifier, name, fiction, audience, genre)
        return a.encode("utf8")

    @classmethod
    def lookup(cls, _db, type, identifier, name):
        """Turn a subject type and identifier into a Subject."""
        classifier = Classifier.lookup(type)
        subject, new = get_one_or_create(
            _db, Subject, type=type,
            identifier=identifier,
            create_method_kwargs=dict(
                name=name,
            )
        )
        if name and not subject.name:
            # We just discovered the name of a subject that previously
            # had only an ID.
            subject.name = name
        return subject, new

    @classmethod
    def common_but_not_assigned_to_genre(cls, _db, min_occurances=1000, 
                                         type_restriction=None):
        q = _db.query(Subject).join(Classification).filter(Subject.genre==None)

        if type_restriction:
            q = q.filter(Subject.type==type_restriction)
        q = q.group_by(Subject.id).having(
            func.count(Subject.id) > min_occurances).order_by(
            func.count(Classification.id).desc())
        return q

    @classmethod
    def assign_to_genres(cls, _db, type_restriction=None, force=False,
                         batch_size=1000):
        """Find subjects that have not been checked yet, assign each a
        genre/audience/fiction status if possible, and mark each as
        checked.

        :param type_restriction: Only consider subjects of the given type.
        :param force: Assign a genre to all subjects not just the ones that
                      have been checked.
        :param batch_size: Perform a database commit every time this many
                           subjects have been checked.
        """
        q = _db.query(Subject).filter(Subject.locked==False)

        if type_restriction:
            q = q.filter(Subject.type==type_restriction)

        if not force:
            q = q.filter(Subject.checked==False)

        counter = 0
        for subject in q:
            subject.assign_to_genre()
            counter += 1
            if not counter % batch_size:
                _db.commit()
        _db.commit()

    def assign_to_genre(self):
        """Assign this subject to a genre."""
        classifier = Classifier.classifiers.get(self.type, None)
        if not classifier:
            return
        self.checked = True
        genredata, audience, fiction = classifier.classify(self)
        if genredata:
            _db = Session.object_session(self)
            genre, was_new = Genre.lookup(_db, genredata.name, True)
            self.genre = genre
        if audience:
            self.audience = audience
        if fiction is not None:
            self.fiction = fiction
        if genredata or audience or fiction:
            print self


class Classification(Base):
    """The assignment of a Identifier to a Subject."""
    __tablename__ = 'classifications'
    id = Column(Integer, primary_key=True)
    identifier_id = Column(
        Integer, ForeignKey('identifiers.id'), index=True)
    subject_id = Column(Integer, ForeignKey('subjects.id'), index=True)
    data_source_id = Column(Integer, ForeignKey('datasources.id'), index=True)

    # How much weight the data source gives to this classification.
    weight = Column(Integer)

    @property
    def scaled_weight(self):
        weight = self.weight
        if self.data_source.name == DataSource.OCLC_LINKED_DATA:
            weight = weight / 10.0
        elif self.data_source.name == DataSource.OVERDRIVE:
            weight = weight * 50
        return weight

# Non-database objects.

class LaneList(object):
    """A list of lanes such as you might see in an OPDS feed."""

    def __repr__(self):
        parent = ""
        if self.parent:
            parent = "parent=%s, " % self.parent.name

        return "<LaneList: %slanes=[%s]>" % (
            parent,
            ", ".join([repr(x) for x in self.lanes])
        )

    @classmethod
    def from_description(self, _db, parent_lane, description):
        lanes = LaneList(parent_lane)
        if parent_lane:
            default_fiction = parent_lane.fiction
            default_audience = parent_lane.audience
        else:
            default_fiction = Lane.FICTION_DEFAULT_FOR_GENRE
            default_audience = Classifier.AUDIENCE_ADULT

        for lane_description in description:
            if isinstance(lane_description, GenreData):
                # This very simple lane is the default view for a genre.
                genre = lane_description
                lane = Lane(_db, genre.name, [genre], True, default_fiction,
                            default_audience, parent_lane)
            elif isinstance(lane_description, Lane):
                # The Lane object has already been created.
                lane = lane_description
                lane.parent = parent_lane
            else:
                # A more complicated lane. Its description is a bunch
                # of arguments to the Lane constructor.
                l = lane_description
                lane = Lane(_db, l['name'], l.get('genres', []), 
                            l.get('include_subgenres', True),
                            l.get('fiction', default_fiction),
                            l.get('audience', default_audience),
                            parent_lane,
                            l.get('sublanes', [])
                        )                            
            lanes.add(lane)
            for sublane in lane.sublanes.lanes:
                lanes.add(sublane)

        return lanes

    def __init__(self, parent=None):
        self.parent = parent
        self.lanes = []
        self.by_name = dict()

    def __iter__(self):
        return self.lanes.__iter__()

    def add(self, lane):
        if lane.parent == self.parent:
            self.lanes.append(lane)
        if lane.name in self.by_name:
            raise ValueError("Duplicate lane: %s" % lane.name)
        self.by_name[lane.name] = lane


class Lane(object):

    """A set of books that would go together in a display."""

    UNCLASSIFIED = "unclassified"
    BOTH_FICTION_AND_NONFICTION = "both fiction and nonfiction"
    FICTION_DEFAULT_FOR_GENRE = "fiction default for genre"

    def __repr__(self):
        if self.sublanes.lanes:
            sublanes = " (sublanes=%d)" % len(self.sublanes.lanes)
        else:
            sublanes = ""
        return "<Lane %s%s>" % (self.name, sublanes)

    @classmethod
    def everything(cls, _db):
        """Return a synthetic Lane that matches everything."""
        return Lane(_db, "", [], True, Lane.BOTH_FICTION_AND_NONFICTION,
                    None)

    def __init__(self, _db, name, genres, include_subgenres=True,
                 fiction=True, audience=Classifier.AUDIENCE_ADULT,
                 parent=None, sublanes=[], appeal=None):
        self.name = name
        self.parent = parent
        self._db = _db
        self.appeal = appeal

        if genres in (None, self.UNCLASSIFIED):
            # We will only be considering works that are not
            # classified under a genre.
            self.genres = None
            self.include_subgenres = None
        else:
            if not isinstance(genres, list):
                genres = [genres]
            # Turn names or GenreData objects into Genre objects. 
            self.genres = []
            for genre in genres:
                if not isinstance(genre, Genre):
                    genre, ignore = Genre.lookup(_db, genre)
                self.genres.append(genre)
            self.include_subgenres=include_subgenres
        self.fiction = fiction
        self.audience = audience
        self.sublanes = LaneList.from_description(_db, self, sublanes)

    def search(self, languages, query):
        """Find works in this lane that match a search query.
        
        TODO: Current implementation is incredibly bad and does
        a direct database search using ILIKE.
        """
        if isinstance(languages, basestring):
            languages = [languages]

        k = "%" + query + "%"
        q = self.works(languages=languages, fiction=None).filter(
            or_(Edition.title.ilike(k),
                Edition.author.ilike(k)))
        q = q.order_by(Work.quality.desc())
        return q

    def quality_sample(
            self, languages, quality_min_start,
            quality_min_rock_bottom, target_size, availability):
        """Randomly select Works from this Lane that meet minimum quality
        criteria.

        Bring the quality criteria as low as necessary to fill a feed
        of the given size, but not below `quality_min_rock_bottom`.
        """
        if isinstance(languages, basestring):
            languages = [languages]

        quality_min = quality_min_start
        previous_quality_min = None
        results = []
        while (quality_min >= quality_min_rock_bottom
               and len(results) < target_size):
            remaining = target_size - len(results)
            query = self.works(languages=languages, availability=availability)
            if quality_min < 0.01:
                quality_min = 0

            query = query.filter(
                Work.quality >= quality_min,
            )

            if previous_quality_min is not None:
                query = query.filter(
                    Work.quality < previous_quality_min)
            start = time.time()
            query = query.order_by(func.random()).limit(remaining)
            #results.extend([x for x in query.all() if x.license_pools])
            results.extend(query.all())
            print "Quality %.1f got %d results for %s in %.2fsec" % (
                quality_min, len(results), self.name, time.time()-start
                )

            if quality_min == quality_min_rock_bottom or quality_min == 0:
                # We can't lower the bar any more.
                break

            # Lower the bar, in case we didn't get enough results.
            previous_quality_min = quality_min
            quality_min *= 0.5
            if quality_min < quality_min_rock_bottom:
                quality_min = quality_min_rock_bottom
        return results


    def works(self, languages, fiction=None, availability=Work.ALL):
        """Find Works that will go together in this Lane.

        Works will:

        * Be in one of the languages listed in `languages`.

        * Be filed under of the genres listed in `self.genres` (or, if
          `self.include_subgenres` is True, any of those genres'
          subgenres).

        * Have the same appeal as `self.appeal`, if `self.appeal` is present.

        * Are intended for the audience in `self.audience`.

        * Are fiction (if `self.fiction` is True), or nonfiction (if fiction
          is false), or of the default fiction status for the genre
          (if fiction==FICTION_DEFAULT_FOR_GENRE and all genres have
          the same default fiction status). If fiction==None, no fiction
          restriction is applied.

        :param fiction: Override the fiction setting found in `self.fiction`.

        """
        q = Work.feed_query(self._db, languages, availability)

        audience = self.audience
        if fiction is None:
            if self.fiction is not None:
                fiction = self.fiction
            else:
                fiction = self.FICTION_DEFAULT_FOR_GENRE

        if self.genres is None and fiction in (True, False, self.UNCLASSIFIED):
            # No genre plus a boolean value for `fiction` means
            # fiction or nonfiction not associated with any genre.
            q = Work.with_no_genres(q)
        elif self.genres is not None:
            # Find works that are assigned to the given genres. This
            # may also turn into a restriction on the fiction status.
            fiction_default_by_genre = (fiction == self.FICTION_DEFAULT_FOR_GENRE)
            if fiction_default_by_genre:
                # Unset `fiction`. We'll set it again when we find out
                # whether we've got fiction or nonfiction genres.
                fiction = None

            genres = []
            for genre in self.genres:
                if self.include_subgenres:
                    genres.extend(genre.self_and_subgenres)
                else:
                    genres.append(genre)

                if fiction_default_by_genre:
                    if fiction is None:
                        fiction = genre.default_fiction
                    elif fiction != genre.default_fiction:
                        raise ValueError(
                            "I was told to use the default fiction restriction, but the genres %r include contradictory fiction restrictions.")
            if genres:
                q = q.join(Work.work_genres)
                q = q.filter(WorkGenre.genre_id.in_([g.id for g in genres]))

        if self.audience != None:
            q = q.filter(Work.audience==self.audience)

        if self.appeal != None:
            q = q.filter(Work.primary_appeal==self.appeal)

        if fiction == self.UNCLASSIFIED:
            q = q.filter(Work.fiction==None)
        elif fiction != self.BOTH_FICTION_AND_NONFICTION:
            q = q.filter(Work.fiction==fiction)
        return q


class WorkFeed(object):
    
    """Identify a certain page in a certain feed."""

    active_facet_for_field = {
        Edition.title : "title",
        Edition.sort_title : "title",
        Edition.sort_author : "author",
        Edition.author : "author"
    }

    CURRENTLY_AVAILABLE = "available"
    ALL = "all"

    def __init__(self, languages, order_by=None,
                 sort_ascending=True,
                 availability=CURRENTLY_AVAILABLE):
        if isinstance(languages, basestring):
            languages = [languages]
        elif not isinstance(languages, list):
            raise ValueError("Invalid value for languages: %r" % languages)
        self.languages = languages
        if not order_by:
            order_by = []
        elif not isinstance(order_by, list):
            order_by = [order_by]
        self.order_by = order_by
        self.sort_ascending = sort_ascending
        if sort_ascending:
            self.sort_operator = operator.__gt__
        else:
            self.sort_operator = operator.__lt__
        # In addition to the given order, we order by author,
        # then title, then work ID.
        for i in (Edition.sort_author, 
                  Edition.sort_title, 
                  Work.id):
            if not i in self.order_by:
                self.order_by.append(i)
        self.active_facet = self.active_facet_for_field.get(order_by[0], None)

        self.availability = availability

    def base_query(self, _db):
        """A query that will return every work that should go in this feed.

        Subject to language and availability settings.

        This may be filtered down further.
        """
        # By default, return every Work in the entire database.
        return Work.feed_query(_db, self.languages, self.availability)

    def page_query(self, _db, last_edition_seen, page_size, extra_filter=None):
        """Turn the base query into a query that retrieves a particular page 
        of works.
        """

        query = self.base_query(_db)
        primary_order_field = self.order_by[0]
        if last_edition_seen:
            # Only find records that show up after the last one seen.
            last_value = getattr(last_edition_seen, primary_order_field.name)
            if last_value:
                # This means works where the primary ordering field has a
                # higher value.
                clause = self.sort_operator(primary_order_field, last_value)

                base_and_clause = (primary_order_field == last_value)
                for next_order_field in self.order_by[1:]:
                    # OR, it means works where all the previous ordering
                    # fields have the same value as the last work seen,
                    # and this next ordering field has a higher value.
                    new_value = getattr(last_edition_seen, next_order_field.name)
                    if new_value != None:
                        clause = or_(clause,
                                     and_(base_and_clause, 
                                          self.sort_operator(next_order_field, new_value)))
                    base_and_clause = and_(base_and_clause,
                                           (next_order_field == new_value))
                query = query.filter(clause)

        if extra_filter is not None:
            query = query.filter(extra_filter)

        if self.sort_ascending:
            m = lambda x: x.asc()
        else:
            m = lambda x: x.desc()

        order_by = [m(x) for x in self.order_by]
        query = query.order_by(*order_by).limit(page_size)
        return query

class LaneFeed(WorkFeed):

    """A WorkFeed where all the works come from a predefined lane."""

    def __init__(self, lane, *args, **kwargs):
        self.lane = lane
        super(LaneFeed, self).__init__(*args, **kwargs)

    def base_query(self, _db):
        return self.lane.works(self.languages, availability=self.availability)


class CustomListFeed(WorkFeed):

    """A WorkFeed where all the works come from one or more custom lists."""

    def __init__(self, custom_lists, languages, on_list_as_of=None, 
                 **kwargs):
        self.custom_lists = custom_lists
        self.on_list_as_of = on_list_as_of
        super(CustomListFeed, self).__init__(languages, **kwargs)

    def base_query(self, _db):

        # TODO: The simplest way to do this is two queries, but it can
        # be optimized to one if it becomes a problem.

        # First, find all works in one of the given lists which also
        # have a permanent work ID.
        custom_list_ids = [x.id for x in self.custom_lists]
        q = _db.query(CustomListEntry).join(CustomListEntry.edition).filter(
            CustomListEntry.list_id.in_(custom_list_ids)).filter(
                Edition.permanent_work_id != None)
        q = q.options(joinedload(CustomListEntry.edition))

        if self.on_list_as_of:
            # The work must have been seen on the given list as
            # recently as the given date.
            on_list_clause = (
                CustomListEntry.most_recent_appearance >= self.on_list_as_of)
            q = q.filter(on_list_clause)
        permanent_work_ids = set([x.edition.permanent_work_id for x in q])

        # Now the second query. Find all works where the primary edition's
        # permanent work ID is in the big list of IDs we got earlier.
        q = Work.feed_query(_db, self.languages, self.availability)
        q = q.join(Work.primary_edition).filter(
            Edition.permanent_work_id.in_(permanent_work_ids))
        return q


class LicensePool(Base):

    """A pool of undifferentiated licenses for a work from a given source.
    """

    __tablename__ = 'licensepools'
    id = Column(Integer, primary_key=True)

    # A LicensePool may be associated with a Work. (If it's not, no one
    # can check it out.)
    work_id = Column(Integer, ForeignKey('works.id'), index=True)

    # Each LicensePool is associated with one DataSource and one
    # Identifier, and therefore with one original Edition.
    data_source_id = Column(Integer, ForeignKey('datasources.id'), index=True)
    identifier_id = Column(Integer, ForeignKey('identifiers.id'), index=True)

    # One LicensePool may be associated with one RightsStatus.
    rightsstatus_id = Column(
        Integer, ForeignKey('rightsstatus.id'), index=True)

    # One LicensePool can have many Loans.
    loans = relationship('Loan', backref='license_pool')

    # One LicensePool can have many CirculationEvents
    circulation_events = relationship(
        "CirculationEvent", backref="license_pool")

    # One LicensePool may have many associated Hyperlinks.
    links = relationship("Hyperlink", backref="license_pool")

    # The date this LicensePool first became available.
    availability_time = Column(DateTime, index=True)

    open_access = Column(Boolean)
    last_checked = Column(DateTime, index=True)
    licenses_owned = Column(Integer,default=0)
    licenses_available = Column(Integer,default=0)
    licenses_reserved = Column(Integer,default=0)
    patrons_in_hold_queue = Column(Integer,default=0)

    # A Identifier should have at most one LicensePool.
    __table_args__ = (UniqueConstraint('identifier_id'),)

    @classmethod
    def for_foreign_id(self, _db, data_source, foreign_id_type, foreign_id):
        """Create a LicensePool for the given foreign ID."""

        # Get the DataSource.
        if isinstance(data_source, basestring):
            data_source = DataSource.lookup(_db, data_source)

        # The data source must be one that offers licenses.
        if not data_source.offers_licenses:
            raise ValueError(
                'Data source "%s" does not offer licenses.' % data_source.name)

        # The type of the foreign ID must be the primary identifier
        # type for the data source.
        if foreign_id_type != data_source.primary_identifier_type:
            raise ValueError(
                "License pools for data source '%s' are keyed to "
                "identifier type '%s' (not '%s', which was provided)" % (
                    data_source.name, data_source.primary_identifier_type,
                    foreign_id_type
                )
            )
 
        # Get the Identifier.
        identifier, ignore = Identifier.for_foreign_id(
            _db, foreign_id_type, foreign_id
            )

        # Get the LicensePool that corresponds to the DataSource and
        # the Identifier.
        license_pool, was_new = get_one_or_create(
            _db, LicensePool, data_source=data_source, identifier=identifier)
        if was_new and not license_pool.availability_time:
            now = datetime.datetime.utcnow()
            license_pool.availability_time = now
        return license_pool, was_new

    def edition(self):
        """The LicencePool's primary Edition.

        This is (our view of) the book's entry on whatever website
        hosts the licenses.
        """
        _db = Session.object_session(self)
        return get_one(_db, Edition,
            data_source=self.data_source,
            primary_identifier=self.identifier)

    @classmethod
    def with_no_work(cls, _db):
        """Find LicensePools that have no corresponding Work."""
        return _db.query(LicensePool).outerjoin(Work).filter(
            Work.id==None).all()

    def add_link(self, rel, href, data_source, media_type=None,
                 content=None, content_path=None):
        """Add a link between this LicensePool and a Resource.

        :param rel: The relationship between this LicensePooland the resource
               on the other end of the link.
        :param href: The URI of the resource on the other end of the link.
        :param media_type: Media type of the representation associated
               with the resource.
        :param content: Content of the representation associated with the
               resource.
        :param content_path: Path (relative to DATA_DIRECTORY) of the
               representation associated with the resource.
        """
        return self.identifier.add_link(
            rel, href, data_source, self, media_type, content, content_path)

    def needs_update(self):
        """Is it time to update the circulation info for this license pool?"""
        now = datetime.datetime.utcnow()
        if not self.last_checked:
            # This pool has never had its circulation info checked.
            return True
        maximum_stale_time = self.data_source.extra.get(
            'circulation_refresh_rate_seconds')
        if maximum_stale_time is None:
            # This pool never needs to have its circulation info checked.
            return False
        age = now - self.last_checked
        return age > maximum_stale_time

    def update_availability(
            self, new_licenses_owned, new_licenses_available, 
            new_licenses_reserved, new_patrons_in_hold_queue):
        """Update the LicensePool with new availability information.
        Log the implied changes as CirculationEvents.
        """

        _db = Session.object_session(self)
        now = datetime.datetime.utcnow()

        for old_value, new_value, more_event, fewer_event in (
                [self.patrons_in_hold_queue,  new_patrons_in_hold_queue,
                 CirculationEvent.HOLD_PLACE, CirculationEvent.HOLD_RELEASE], 
                [self.licenses_available, new_licenses_available,
                 CirculationEvent.CHECKIN, CirculationEvent.CHECKOUT], 
                [self.licenses_reserved, new_licenses_reserved,
                 CirculationEvent.AVAILABILITY_NOTIFY, None], 
                [self.licenses_owned, new_licenses_owned,
                 CirculationEvent.LICENSE_ADD,
                 CirculationEvent.LICENSE_REMOVE]):
            if old_value == new_value:
                continue

            if old_value < new_value:
                event_name = more_event
            else:
                event_name = fewer_event

            if not event_name:
                continue

            CirculationEvent.log(
                _db, self, event_name, old_value, new_value, now)

        # Update the license pool with the latest information.
        self.licenses_owned = new_licenses_owned
        self.licenses_available = new_licenses_available
        self.licenses_reserved = new_licenses_reserved
        self.patrons_in_hold_queue = new_patrons_in_hold_queue
        self.last_checked = now

        # Update the last update time of the Work.
        if self.work:
            self.work.last_update_time = now

    def set_rights_status(self, uri, name=None):
        _db = Session.object_session(self)
        status, ignore = get_one_or_create(
            _db, RightsStatus, uri=uri,
            create_method_kwargs=dict(name=name))
        self.rights_status = status
        return status

    def loan_to(self, patron, start=None, end=None):
        _db = Session.object_session(patron)
        kwargs = dict(start=start or datetime.datetime.utcnow(),
                      end=end)
        return get_one_or_create(
            _db, Loan, patron=patron, license_pool=self, 
            create_method_kwargs=kwargs)

    @classmethod
    def consolidate_works(cls, _db, calculate_work_even_if_no_author=False):
        """Assign a (possibly new) Work to every unassigned LicensePool."""
        a = 0
        for unassigned in cls.with_no_work(_db):
            etext, new = unassigned.calculate_work(
                even_if_no_author=calculate_work_even_if_no_author)
            if not etext:
                # We could not create a work for this LicensePool,
                # most likely because it does not yet have any
                # associated Edition.
                continue
            a += 1
            print "Created %r" % etext
            if a and not a % 100:
                _db.commit()

    def calculate_work(self, even_if_no_author=False):
        """Try to find an existing Work for this LicensePool.

        If there are no Works for the permanent work ID associated
        with this LicensePool's primary edition, create a new Work.

        Pools that are not open-access will always have a new Work
        created for them.

        :param even_if_no_author: Ordinarily this method will refuse
        to create a Work for a LicensePool whose Edition has no title
        or author. But sometimes a book just has no known author. If
        that's really the case, pass in even_if_no_author=True and the
        Work will be created.
        """
        
        print "Calculating work for %r" % self.edition()
        if self.work:
            # The work has already been done.
            print " Already got one."
            return self.work, False

        primary_edition = self.edition()
        if not primary_edition:
            # We don't have any information about the identifier
            # associated with this LicensePool, so we can't create a work.
            print "WARN: NO EDITION for %s, cowardly refusing to create work." % (
                self.identifier)

            return None, False

        if not primary_edition.title or not primary_edition.author:
            print " Calculating presentation."
            primary_edition.calculate_presentation()



        if not primary_edition.work and (
                not primary_edition.title or (
                    not primary_edition.author and not even_if_no_author)):
            print " No author or title, giving up."
            # msg = u"WARN: NO TITLE/AUTHOR for %s/%s/%s/%s, cowardly refusing to create work." % (
            #    self.identifier.type, self.identifier.identifier,
            #    primary_edition.title, primary_edition.author)
            #print msg.encode("utf8")
            return None, False

        if not primary_edition.permanent_work_id:
            primary_edition.calculate_permanent_work_id()

        if primary_edition.work:
            # This pool's primary edition is already associated with
            # a Work. Use that Work.
            work = primary_edition.work

        else:
            _db = Session.object_session(self)
            work = None
            if self.open_access:
                # Is there already an open-access Work which includes editions
                # with this edition's permanent work ID?
                q = _db.query(Edition).filter(
                    Edition.permanent_work_id
                    ==primary_edition.permanent_work_id).filter(
                        Edition.work != None).filter(
                            Edition.id != primary_edition.id)
                for edition in q:
                    if edition.work.has_open_access_license:
                        work = edition.work
                        break

        if work:
            created = False
        else:
            # There is no better choice than creating a brand new Work.
            created = True
            print " NEW WORK for %r" % primary_edition.title
            work = Work()
            _db = Session.object_session(self)
            _db.add(work)
            _db.flush()

        # Associate this LicensePool and its Edition with the work we
        # chose or created.
        work.license_pools.append(self)
        primary_edition.work = work

        # Recalculate the display information for the Work, since the
        # associated Editions have changed.
        work.calculate_presentation()

        if created:
            print " Created %r" % work
        # All done!
        return work, created

    @property
    def best_license_link(self):
        """Find the best available licensing link for the work associated
        with this LicensePool.
        """
        wr = self.edition()
        link = wr.best_open_access_link
        if link:
            return self, link

        # Either this work is not open-access, or there was no epub
        # link associated with it.
        work = self.work
        for pool in work.license_pools:
            wr = pool.edition()
            link = wr.best_open_access_link
            if link:
                return pool, link
        return self, None


class RightsStatus(Base):

    """The terms under which a book has been made available to the general
    public.

    This will normally be 'in copyright', or 'public domain', or a
    Creative Commons license.
    """

    # Currently in copyright.
    IN_COPYRIGHT = "http://librarysimplified.org/terms/rights-status/in-copyright"

    # Public domain in the USA.
    PUBLIC_DOMAIN_USA = "http://librarysimplified.org/terms/rights-status/public-domain-usa"

    # Public domain in some unknown territory
    PUBLIC_DOMAIN_UNKNOWN = "http://librarysimplified.org/terms/rights-status/public-domain-unknown"

    # Unknown copyright status.
    UNKNOWN = "http://librarysimplified.org/terms/rights-status/unknown"

    __tablename__ = 'rightsstatus'
    id = Column(Integer, primary_key=True)

    # A URI unique to the license. This may be a URL (e.g. Creative
    # Commons)
    uri = Column(String, index=True)

    # Human-readable name of the license.
    name = Column(String, index=True)

    # One RightsStatus may apply to many LicensePools.
    licensepools = relationship("LicensePool", backref="rights_status")

class CirculationEvent(Base):

    """Changes to a license pool's circulation status.

    We log these so we can measure things like the velocity of
    individual books.
    """
    __tablename__ = 'circulationevents'

    id = Column(Integer, primary_key=True)

    # One LicensePool can have many circulation events.
    license_pool_id = Column(
        Integer, ForeignKey('licensepools.id'), index=True)

    type = Column(String(32))
    start = Column(DateTime, index=True)
    end = Column(DateTime)
    old_value = Column(Integer)
    delta = Column(Integer)
    new_value = Column(Integer)
    foreign_patron_id = Column(String)

    # A given license pool can only have one event of a given type for
    # a given patron at a given time.
    __table_args__ = (UniqueConstraint('license_pool_id', 'type', 'start',
                                       'foreign_patron_id'),)

    # Constants for use in logging circulation events to JSON
    SOURCE = "source"
    TYPE = "event"

    # The names of the circulation events we recognize.
    CHECKOUT = "check_out"
    CHECKIN = "check_in"
    HOLD_PLACE = "hold_place"
    HOLD_RELEASE = "hold_release"
    LICENSE_ADD = "license_add"
    LICENSE_REMOVE = "license_remove"
    AVAILABILITY_NOTIFY = "availability_notify"
    CIRCULATION_CHECK = "circulation_check"
    SERVER_NOTIFICATION = "server_notification"
    TITLE_ADD = "title_add"
    TITLE_REMOVE = "title_remove"
    UNKNOWN = "unknown"

    # The time format used when exporting to JSON.
    TIME_FORMAT = "%Y-%m-%dT%H:%M:%S+00:00"

    @classmethod
    def log(cls, _db, license_pool, event_name, old_value, new_value,
            start=None, end=None, foreign_patron_id=None):
        if new_value is None or old_value is None:
            delta = None
        else:
            delta = new_value - old_value
        if not start:
            start = datetime.datetime.utcnow()
        if not end:
            end = start
        print " EVENT %s %s=>%s" % (event_name, old_value, new_value)
        event, was_new = get_one_or_create(
            _db, CirculationEvent, license_pool=license_pool,
            type=event_name, start=start, foreign_patron_id=foreign_patron_id,
            create_method_kwargs=dict(
                old_value=old_value,
                new_value=new_value,
                delta=delta,
                end=end)
            )
        return event, was_new


class Credential(Base):
    """A place to store credentials for external services."""
    __tablename__ = 'credentials'
    id = Column(Integer, primary_key=True)
    data_source_id = Column(Integer, ForeignKey('datasources.id'), index=True)
    patron_id = Column(Integer, ForeignKey('patrons.id'), index=True)
    credential = Column(String)
    expires = Column(DateTime)

    __table_args__ = (
        UniqueConstraint('data_source_id', 'patron_id'),
    )

    @classmethod
    def lookup(self, _db, data_source, patron, refresher_method):
        if isinstance(data_source, basestring):
            data_source = DataSource.lookup(_db, data_source)
        credential, is_new = get_one_or_create(
            _db, Credential, data_source=data_source, patron=patron)
        if (is_new or not credential.expires 
            or credential.expires <= datetime.datetime.utcnow()):
            refresher_method(credential)
        return credential


class Timestamp(Base):
    """A general-purpose timestamp for external services."""

    __tablename__ = 'timestamps'
    service = Column(String(255), primary_key=True)
    timestamp = Column(DateTime)

    @classmethod
    def stamp(self, _db, service):
        now = datetime.datetime.utcnow()
        stamp, was_new = get_one_or_create(
            _db, Timestamp,
            service=service,
            create_method_kwargs=dict(timestamp=now))
        if not was_new:
            stamp.timestamp = now
        return stamp

class Representation(Base):
    """A cached document obtained from (and possibly mirrored to) the Web
    at large.

    Sometimes this is a DataSource's representation of a specific
    book.

    Sometimes it's associated with a database Resource (which has a
    well-defined relationship to one specific book).

    Sometimes it's just a web page that we need a cached local copy
    of.
    """

    EPUB_MEDIA_TYPE = "application/epub+zip"

    __tablename__ = 'representations'
    id = Column(Integer, primary_key=True)

    # URL from which the representation was fetched.
    url = Column(Unicode, index=True)

    # The media type of the representation.
    media_type = Column(Unicode)

    resource = relationship("Resource", backref="representation")

    ### Records of things we tried to do with this representation.

    # When the representation was last fetched from `url`.
    fetched_at = Column(DateTime, index=True)

    # A textual description of the error encountered the last time
    # we tried to fetch the representation
    fetch_exception = Column(Unicode, index=True)

    # A URL under our control to which this representation will be
    # mirrored.
    mirror_url = Column(Unicode, index=True)

    # When the representation was last pushed to `mirror_url`.
    mirrored_at = Column(DateTime, index=True)
    
    # An exception that happened while pushing this representation
    # to `mirror_url.
    mirror_exception = Column(Unicode, index=True)

    # If this image is a scaled-down version of some other image,
    # `scaled_at` is the time it was last generated.
    scaled_at = Column(DateTime, index=True)

    # If this image is a scaled-down version of some other image,
    # this is the exception that happened the last time we tried
    # to scale it down.
    scale_exception = Column(Unicode, index=True)

    ### End records of things we tried to do with this representation.

    # An image Representation may be a thumbnail version of another
    # Representation.
    thumbnail_of_id = Column(
        Integer, ForeignKey('representations.id'), index=True)

    thumbnails = relationship(
        "Representation",
        backref=backref("thumbnail_of", remote_side = [id]),
        lazy="joined")

    # The HTTP status code from the last fetch.
    status_code = Column(Integer)

    # A textual representation of the HTTP headers sent along with the
    # representation.
    headers = Column(Unicode)

    # The Location header from the last representation.
    location = Column(Unicode)

    # The Last-Modified header from the last representation.
    last_modified = Column(Unicode)

    # The Etag header from the last representation.
    etag = Column(Unicode)

    # The size of the representation, in bytes.
    file_size = Column(Integer)
    
    # If this representation is an image, the height of the image.
    image_height = Column(Integer, index=True)

    # If this representation is an image, the width of the image.
    image_width = Column(Integer, index=True)

    # The content of the representation itself.
    content = Column(Binary)

    # Instead of being stored in the database, the content of the
    # representation may be stored on a local file relative to the
    # data root.
    local_content_path = Column(Unicode)

    # At any given time, we will have a single representation for a
    # given URL and media type.
    __table_args__ = (
        UniqueConstraint('url', 'media_type'),
    )

    # A User-Agent to use when acting like a web browser.
    BROWSER_USER_AGENT = "Mozilla/5.0 (Windows NT 6.3; Win64; x64) AppleWebKit/537.36 (KHTML, like Gecko) Chrome/37.0.2049.0 Safari/537.36 (Simplified)"

    @property
    def age(self):
        if not self.fetched_at:
            return 1000000
        return (datetime.datetime.utcnow() - self.fetched_at).total_seconds()

    @property
    def has_content(self):
        if self.content and self.status_code == 200 and self.fetch_exception is None:
            return True
        if self.local_content_path and os.path.exists(self.local_content_path) and self.fetch_exception is None:
            return True
        return False

    @classmethod
    def get(cls, _db, url, do_get=None, extra_request_headers=None,
            max_age=None, pause_before=0, allow_redirects=True, debug=True):
        """Retrieve a representation from the cache if possible.
        
        If not possible, retrieve it from the web and store it in the
        cache.
        
        :param do_get: A function that takes arguments (url, headers)
        and retrieves a representation over the network.

        :param max_age: A timedelta object representing the maximum
        time to consider a cached representation fresh. (We ignore the
        caching directives from web servers because they're usually
        far too conservative for our purposes.)

        :return: A 2-tuple (representation, obtained_from_cache)

        """
        do_get = do_get or cls.simple_http_get

        representation = None

        # TODO: We allow representations of the same URL in different
        # media types, but we don't have a good solution here for
        # doing content negotiation (letting the caller ask for a
        # specific set of media types and matching against what we
        # have cached). Fortunately this isn't an issue with any of
        # the data sources we currently use, so for now we can treat
        # different representations of a URL as interchangeable.

        representation = get_one(
            _db, Representation, 'interchangeable',
            url=url
        )

        # Convert a max_age timedelta to a number of seconds.
        if isinstance(max_age, datetime.timedelta):
            max_age = max_age.total_seconds()

        # Do we already have a usable representation?
        usable_representation = (
            representation and not representation.fetch_exception)

        # Assuming we have a usable representation, is it
        # fresh?
        fresh_representation = (
            usable_representation and (
                max_age is None or max_age > representation.age))

        if fresh_representation:
            if debug:
                print "Cached %s" % url
            return representation, True

        # We have a representation that is either not fresh or not usable.
        # We must make an HTTP request.
        if debug:
            print "Fetching %s" % url
        headers = {}
        if extra_request_headers:
            headers.update(extra_request_headers)

        if usable_representation:
            # We have a representation but it's not fresh. We will
            # be making a conditional HTTP request to see if there's
            # a new version.
            if representation.last_modified:
                headers['If-Modified-Since'] = representation.last_modified
            if representation.etag:
                headers['If-None-Match'] = representation.etag

        fetched_at = datetime.datetime.utcnow()
        if pause_before:
            time.sleep(pause_before)
        media_type = None
        try:
            status_code, headers, content = do_get(url, headers)
            exception = None
            if 'content-type' in headers:
                media_type = headers['content-type'].lower()
            else:
                media_type = None
        except Exception, e:
            # This indicates there was a problem with making the HTTP
            # request, not that the HTTP request returned an error
            # condition.
            exception = str(e)
            status_code = None
            headers = None
            content = None
            media_type = None

        # At this point we can create a Representation object if there
        # isn't one already.
        if not usable_representation:
            representation, is_new = get_one_or_create(
                _db, Representation, url=url, media_type=media_type)

        representation.fetch_exception = exception
        representation.fetched_at = fetched_at

        if status_code == 304:
            # The representation hasn't changed since we last checked.
            # Set its fetched_at property and return the cached
            # version as though it were new.
            representation.fetched_at = fetched_at
            return representation, False

        status_code_series = status_code / 100
        if status_code_series in (2,3):
            # We have a new, good representation. Update the
            # Representation object and return it as fresh.
            representation.status_code = status_code
            representation.content = content
            representation.media_type = media_type

            for header, field in (
                    ('etag', 'etag'),
                    ('last-modified', 'last_modified'),
                    ('location', 'location')):
                if header in headers:
                    value = headers[header]
                else:
                    value = None
                setattr(representation, field, value)

            representation.headers = cls.headers_to_string(headers)
            representation.content = content          
            representation.update_image_size()
            return representation, False

        # Okay, things didn't go so well.
        date_string = fetched_at.strftime("%Y-%m-%d %H:%M:%S")
        representation.exception = representation.fetch_exception or (
            "Most recent fetch attempt (at %s) got status code %d" % (
                date_string, status_code))
        if usable_representation:
            # If we have a usable (but stale) representation, we'd
            # rather return the cached data than destroy the information.
            return representation, True

        # We didn't have a usable representation before, and we still don't.
        # At this point we're just logging an error.
        representation.status_code = status_code
        representation.headers = cls.headers_to_string(headers)
        representation.content = content
        return representation, False

    def update_image_size(self):
        """Make sure .image_height and .image_width are up to date.
       
        Clears .image_height and .image_width if the representation
        is not an image.
        """
        if self.media_type and self.media_type.startswith('image/'):
            image = self.as_image()
            self.image_width, self.image_height = image.size
            # print "%s is %dx%d" % (self.url, self.image_width, self.image_height)
        else:
            self.image_width = self.image_height = None

    @classmethod
    def normalize_content_path(cls, content_path, base=None):
        if not content_path:
            return None
        base = base or os.environ['DATA_DIRECTORY']
        if content_path.startswith(base):
            content_path = content_path[len(base):]
            if content_path.startswith('/'):
                content_path = content_path[1:]
        return content_path

    def set_fetched_content(self, content, content_path=None):
        """Simulate a successful HTTP request for this representation.

        This is used when the content of the representation is obtained
        through some other means.
        """
        if isinstance(content, unicode):
            content = content.encode("utf8")
        self.content = content

        self.local_content_path = self.normalize_content_path(content_path)
        self.status_code = 200
        self.fetched_at = datetime.datetime.utcnow()
        self.fetch_exception = None
        self.update_image_size()


    def set_as_mirrored(self):
        """Record the fact that the representation has been mirrored
        to its .mirror_url.
        """
        self.mirrored_at = datetime.datetime.utcnow()
        self.mirror_exception = None

    @classmethod
    def headers_to_string(cls, d):
        if d is None:
            return None
        return json.dumps(dict(d))

    @classmethod
    def simple_http_get(cls, url, headers, **kwargs):
        """The most simple HTTP-based GET."""
        if not 'timeout' in kwargs:
            kwargs['timeout'] = 20
        
        if not 'allow_redirects' in kwargs:
            kwargs['allow_redirects'] = True
        response = requests.get(url, headers=headers, **kwargs)
        return response.status_code, response.headers, response.content

    @classmethod
    def http_get_no_timeout(cls, url, headers, **kwargs):
        return Representation.simple_http_get(url, headers, timeout=None, **kwargs)

    @classmethod
    def http_get_no_redirect(cls, url, headers, **kwargs):
        """HTTP-based GET with no redirects."""
        return cls.simple_http_get(url, headers, allow_redirects=False, **kwargs)

    @classmethod
    def browser_http_get(cls, url, headers, **kwargs):
        """GET the representation that would be displayed to a web browser.
        """
        headers = dict(headers)
        headers['User-Agent'] = cls.BROWSER_USER_AGENT
        return cls.simple_http_get(url, headers, **kwargs)

    @property
    def is_image(self):
        return self.media_type and self.media_type.startswith("image/")

    @property
    def local_path(self):
        """Return the full local path to the representation on disk."""
        if not self.local_content_path:
            return None
        return os.path.join(os.environ['DATA_DIRECTORY'],
                            self.local_content_path)

    def content_fh(self):
        """Return an open filehandle to the representation's contents.

        This works whether the representation is kept in the database
        or in a file on disk.
        """
        if self.content:
            return StringIO(self.content)
        else:
            if not os.path.exists(self.local_path):
                raise ValueError("%s does not exist." % local_path)
            return open(self.local_path)
            

    def as_image(self):
        """Load this Representation's contents as a PIL image."""
        if not self.is_image:
            raise ValueError(
                "Cannot load non-image representation as image: type %s." 
                % self.media_type)
        if not self.content and not self.local_path:
            raise ValueError("Image representation has no content.")
        return Image.open(self.content_fh())

    pil_format_for_media_type = {
        "image/gif": "gif",
        "image/png": "png",
        "image/jpeg": "jpeg",
    }

    def scale(self, max_height, max_width,
              destination_url, destination_media_type, force=False):
        """Return a Representation that's a scaled-down version of this
        Representation, creating it if necessary.

        :param destination_url: The URL the scaled-down resource will
        (eventually) be uploaded to.

        :return: A 2-tuple (Representation, is_new)

        """
        _db = Session.object_session(self)

        if not destination_media_type in self.pil_format_for_media_type:
            raise ValueError(
                "Unsupported destination media type: %s" % destination_media_type)
        pil_format = self.pil_format_for_media_type[destination_media_type]

        # Make sure we actually have an image to scale.
        image = self.as_image()

        # Now that we've loaded the image, take the opportunity to set
        # the image size of the original representation.
        self.image_width, self.image_height = image.size

        # If the image is already thumbnail-size, don't bother.
        if self.image_height <= max_height and self.image_width <= max_width:
            self.thumbnails = []
            return self, False

        # Do we already have a representation for the given URL?
        thumbnail, is_new = get_one_or_create(
            _db, Representation, url=destination_url, 
            media_type=destination_media_type
        )
        if thumbnail not in self.thumbnails:
            thumbnail.thumbnail_of = self

        if not is_new and not force:
            # We found a preexisting thumbnail and we're allowed to
            # use it.
            return thumbnail, is_new

        # At this point we have a parent Representation (self), we
        # have a Representation that will contain a thumbnail
        # (thumbnail), and we know we need to actually thumbnail the
        # parent into the thumbnail.
        #
        # Because the representation of this image is being
        # changed, it will need to be mirrored later on.
        now = datetime.datetime.utcnow()
        thumbnail.mirror_url = thumbnail.url
        thumbnail.mirrored_at = None
        thumbnail.mirror_exception = None

        args = [(max_width, max_height),
                Image.ANTIALIAS]
        try:
            image.thumbnail(*args)
        except IOError, e:
            # I'm not sure why, but sometimes just trying
            # it again works.
            original_exception = str(e)
            try:
                image.thumbnail(*args)
            except IOError, e:
                thumbnail.content = None
                thumbnail.scaled_exception = original_exception
                thumbnail.image_height = thumbnail.image_width = None
                return thumbnail, True

        # Save the thumbnail image to the database under
        # thumbnail.content.
        output = StringIO()
        image.save(output, pil_format)
        thumbnail.content = output.getvalue()
        thumbnail.image_width, thumbnail.image_height = image.size
        output.close()
        thumbnail.scaled_exception = None
        thumbnail.scaled_at = now
        return thumbnail, True


class CustomList(Base):
    """A custom grouping of Editions."""

    __tablename__ = 'customlists'
    id = Column(Integer, primary_key=True)
    primary_language = Column(Unicode, index=True)
    data_source_id = Column(Integer, ForeignKey('datasources.id'), index=True)
    foreign_identifier = Column(Unicode, index=True)
    name = Column(Unicode)
    description = Column(Unicode)
    created = Column(DateTime, index=True)
    updated = Column(DateTime, index=True)
    responsible_party = Column(Unicode)

    entries = relationship(
        "CustomListEntry", backref="customlist", lazy="joined")

    # TODO: It should be possible to associate a CustomList with an
    # audience, fiction status, and subject, but there is no planned
    # interface for managing this.

    def add_entry(self, edition, annotation=None, first_appearance=None):
        first_appearance = first_appearance or datetime.datetime.utcnow()
        _db = Session.object_session(self)
        entry, was_new = get_one_or_create(
            _db, CustomListEntry,
            customlist=self, edition=edition,
            create_method_kwargs=dict(first_appearance=first_appearance)
        )
        if (not entry.most_recent_appearance 
            or entry.most_recent_appearance < first_appearance):
            entry.most_recent_appearance = first_appearance
        entry.annotation = annotation
        return entry, was_new

class CustomListEntry(Base):

    __tablename__ = 'customlistentries'
    id = Column(Integer, primary_key=True)    
    
    list_id = Column(Integer, ForeignKey('customlists.id'), index=True)
    edition_id = Column(Integer, ForeignKey('editions.id'), index=True)
    annotation = Column(Unicode)

    # These two fields are for best-seller lists. Even after a book
    # drops off the list, the fact that it once was on the list is
    # still relevant.
    first_appearance = Column(DateTime, index=True)
    most_recent_appearance = Column(DateTime, index=True)

from sqlalchemy.sql import compiler
from psycopg2.extensions import adapt as sqlescape

def dump_query(query):
    dialect = query.session.bind.dialect
    statement = query.statement
    comp = compiler.SQLCompiler(dialect, statement)
    comp.compile()
    enc = dialect.encoding
    params = {}
    for k,v in comp.params.iteritems():
        if isinstance(v, unicode):
            v = v.encode(enc)
        params[k] = sqlescape(v)
    return (comp.string.encode(enc) % params).decode(enc)<|MERGE_RESOLUTION|>--- conflicted
+++ resolved
@@ -2418,12 +2418,11 @@
         # associated with the work (~the number of editions of the
         # work published in modern times) as a measurement of
         # popularity.
-<<<<<<< HEAD
         #
         # TODO: This measurement needs to be scaled with a percentile
         # list, not by crudely dividing by three.
-        if self.primary_edition:
-            dsn = self.primary_edition.data_source.name
+        if privileged_data_source:
+            dsn = privileged_data_source.name
             if dsn in (DataSource.GUTENBERG, DataSource.THREEM):
                 oclc_linked_data = DataSource.lookup(
                     _db, DataSource.OCLC_LINKED_DATA)
@@ -2440,19 +2439,6 @@
                 # Gutenberg editions will drag down the quality of popular
                 # books.
                 flattened_data = [self.primary_edition.primary_identifier.id]
-=======
-        if privileged_data_source and privileged_data_source.name==DataSource.GUTENBERG:
-            oclc_linked_data = DataSource.lookup(
-                _db, DataSource.OCLC_LINKED_DATA)
-            self.primary_edition.primary_identifier.add_measurement(
-                oclc_linked_data, Measurement.POPULARITY, 
-                len(flattened_data)/3.0)
-            # Only consider the quality signals associated with the
-            # primary edition. Otherwise texts that have multiple
-            # Gutenberg editions will drag down the quality of popular
-            # books.
-            flattened_data = [self.primary_edition.primary_identifier.id]
->>>>>>> 04ac8844
 
         if calculate_quality:
             self.calculate_quality(flattened_data)
