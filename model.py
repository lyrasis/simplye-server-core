# encoding: utf-8
from cStringIO import StringIO
from collections import (
    Counter,
    defaultdict,
)
from lxml import etree
from nose.tools import set_trace
import cairosvg
import bisect
import datetime
import isbnlib
import json
import logging
import md5
import operator
import os
import random
import re
import requests
import time
import traceback
import urllib
import urlparse
import uuid
import warnings
import bcrypt

from PIL import (
    Image,
)

from psycopg2.extras import NumericRange
from sqlalchemy.engine.url import URL
from sqlalchemy import exc as sa_exc
from sqlalchemy.ext.declarative import declarative_base
from sqlalchemy.orm import (
    backref,
    defer,
    relationship,
    sessionmaker,
)
from sqlalchemy import (
    or_,
    MetaData,
    Table,
)
from sqlalchemy.orm import (
    aliased,
    backref,
    defer,
    contains_eager,
    joinedload,
    lazyload,
)
from sqlalchemy.orm.exc import (
    NoResultFound,
    MultipleResultsFound,
)
from sqlalchemy.ext.mutable import (
    MutableDict,
)
from sqlalchemy.ext.associationproxy import (
    association_proxy,
)
from sqlalchemy.ext.hybrid import hybrid_property
from sqlalchemy.sql.functions import func
from sqlalchemy.sql.expression import (
    cast,
    and_,
    or_,
)
from sqlalchemy.exc import (
    IntegrityError
)
from sqlalchemy import (
    create_engine, 
    Binary,
    Boolean,
    Column,
    Date,
    DateTime,
    Enum,
    Float,
    ForeignKey,
    Integer,
    Index,
    Numeric,
    String,
    Table,
    Unicode,
    UniqueConstraint,
)

import log # Make sure logging is set up properly.
from config import Configuration
from external_search import ExternalSearchIndex
import classifier
from classifier import (
    Classifier,
    Erotica,
    COMICS_AND_GRAPHIC_NOVELS,
    GenreData,
    WorkClassifier,
)
from util import (
    LanguageCodes,
    MetadataSimilarity,
    TitleProcessor,
)
from util.permanent_work_id import WorkIDCalculator
from util.summary import SummaryEvaluator

from sqlalchemy.orm.session import Session

from sqlalchemy.dialects.postgresql import (
    ARRAY,
    HSTORE,
    JSON,
    INT4RANGE,
)
from sqlalchemy.orm import sessionmaker
from s3 import S3Uploader

DEBUG = False

def production_session():
    url = Configuration.database_url()
    if url.startswith('"'):
        url = url[1:]
    logging.debug("Database url: %s", url)
    return SessionManager.session(url)

class PolicyException(Exception):
    pass

class BaseMaterializedWork(object):
    """A mixin class for materialized views that incorporate Work and Edition."""
    pass


class SessionManager(object):

    # Materialized views need to be created and indexed from SQL
    # commands kept in files. This dictionary maps the views to the
    # SQL files.

    MATERIALIZED_VIEW_WORKS = 'mv_works_editions_datasources_identifiers'
    MATERIALIZED_VIEW_WORKS_WORKGENRES = 'mv_works_editions_workgenres_datasources_identifiers'
    MATERIALIZED_VIEWS = {
        MATERIALIZED_VIEW_WORKS : 'materialized_view_works.sql',
        MATERIALIZED_VIEW_WORKS_WORKGENRES : 'materialized_view_works_workgenres.sql',
    }


    engine_for_url = {}

    @classmethod
    def engine(cls, url=None):
        url = url or Configuration.database_url()
        return create_engine(url, echo=DEBUG)

    @classmethod
    def sessionmaker(cls, url=None):
        engine = cls.engine(url)
        return sessionmaker(bind=engine)

    @classmethod
    def initialize(cls, url):
        if url in cls.engine_for_url:
            engine = cls.engine_for_url[url]
            return engine, engine.connect()

        engine = cls.engine(url)
        Base.metadata.create_all(engine)

        base_path = os.path.split(__file__)[0]
        resource_path = os.path.join(base_path, "files")

        connection = None
        for view_name, filename in cls.MATERIALIZED_VIEWS.items():
            if engine.has_table(view_name):
                continue
            if not connection:
                connection = engine.connect()
            resource_file = os.path.join(resource_path, filename)
            if not os.path.exists(resource_file):
                raise IOError("Could not load materialized view from %s: file does not exist." % resource_file)
            logging.info(
                "Loading materialized view %s from %s.",
                view_name, resource_file)
            sql = open(resource_file).read()
            connection.execute(sql)                
        if connection:
            connection.close()

        class MaterializedWorkWithGenre(Base, BaseMaterializedWork):
            __table__ = Table(
                cls.MATERIALIZED_VIEW_WORKS_WORKGENRES, 
                Base.metadata, 
                Column('works_id', Integer, primary_key=True),
                Column('workgenres_id', Integer, primary_key=True),
                Column('license_pool_id', Integer, ForeignKey('licensepools.id')),
                autoload=True,
                autoload_with=engine
            )
            license_pool = relationship(
                LicensePool, 
                primaryjoin="LicensePool.id==MaterializedWorkWithGenre.license_pool_id",
                foreign_keys=LicensePool.id, lazy='joined', uselist=False)

        class MaterializedWork(Base, BaseMaterializedWork):
            __table__ = Table(
                cls.MATERIALIZED_VIEW_WORKS, 
                Base.metadata, 
                Column('works_id', Integer, primary_key=True),
                Column('license_pool_id', Integer, ForeignKey('licensepools.id')),
              autoload=True,
                autoload_with=engine
            )
            license_pool = relationship(
                LicensePool, 
                primaryjoin="LicensePool.id==MaterializedWork.license_pool_id",
                foreign_keys=LicensePool.id, lazy='joined', uselist=False)

            def __repr__(self):
                return (u'%s "%s" (%s) %s' % (
                    self.works_id, self.sort_title, self.sort_author, self.language,
                    )).encode("utf8")


        globals()['MaterializedWork'] = MaterializedWork
        globals()['MaterializedWorkWithGenre'] = MaterializedWorkWithGenre
        cls.engine_for_url[url] = engine
        return engine, engine.connect()

    @classmethod
    def refresh_materialized_views(self, _db):
        for view_name in self.MATERIALIZED_VIEWS.keys():
            _db.execute("refresh materialized view %s;" % view_name)
            _db.commit()

    @classmethod
    def session(cls, url):
        engine = connection = 0
        with warnings.catch_warnings():
            warnings.simplefilter("ignore", category=sa_exc.SAWarning)
            engine, connection = cls.initialize(url)
        session = Session(connection)
        cls.initialize_data(session)
        session.commit()
        return session

    @classmethod
    def initialize_data(cls, session):
        # Create initial data sources.
        list(DataSource.well_known_sources(session))

        # Create all genres.
        for g in classifier.genres.values():
            Genre.lookup(session, g, autocreate=True)

        # Make sure that the mechanisms fulfillable by the default
        # client are marked as such.
        for content_type, drm_scheme in DeliveryMechanism.default_client_can_fulfill_lookup:
            mechanism, is_new = DeliveryMechanism.lookup(
                session, content_type, drm_scheme
            )
            mechanism.default_client_can_fulfill = True

        session.commit()

def get_one(db, model, on_multiple='error', **kwargs):
    q = db.query(model).filter_by(**kwargs)
    try:
        return q.one()
    except MultipleResultsFound, e:
        if on_multiple == 'error':
            raise e
        elif on_multiple == 'interchangeable':
            # These records are interchangeable so we can use
            # whichever one we want.
            #
            # This may be a sign of a problem somewhere else. A
            # database-level constraint might be useful.
            q = q.limit(1)
            return q.one()
    except NoResultFound:
        return None

def get_one_or_create(db, model, create_method='',
                      create_method_kwargs=None,
                      **kwargs):
    one = get_one(db, model, **kwargs)
    if one:
        return one, False
    else:
        __transaction = db.begin_nested()
        try:
            if 'on_multiple' in kwargs:
                # This kwarg is supported by get_one() but not by create().
                del kwargs['on_multiple']
            obj = create(db, model, create_method, create_method_kwargs, **kwargs)
            __transaction.commit()
            return obj
        except IntegrityError, e:
            logging.error(
                "INTEGRITY ERROR on %r %r, %r: %r", model, create_method_kwargs, 
                kwargs, e)
            __transaction.rollback()
            return db.query(model).filter_by(**kwargs).one(), False

def create(db, model, create_method='',
           create_method_kwargs=None,
           **kwargs):
    kwargs.update(create_method_kwargs or {})
    created = getattr(model, create_method, model)(**kwargs)
    db.add(created)
    db.flush()
    return created, True

Base = declarative_base()

class Patron(Base):

    __tablename__ = 'patrons'
    id = Column(Integer, primary_key=True)

    # The patron's permanent unique identifier in an external library
    # system, probably never seen by the patron.
    #
    # This is not stored as a ForeignIdentifier because it corresponds
    # to the patron's identifier in the library responsible for the
    # Simplified instance, not a third party.
    external_identifier = Column(Unicode, unique=True, index=True)

    # The patron's account type, as reckoned by an external library
    # system. Different account types may be subject to different
    # library policies.
    #
    # Depending on library policy it may be possible to automatically
    # derive the patron's account type from their authorization
    # identifier.
    _external_type = Column(Unicode, index=True, name="external_type")

    # An identifier used by the patron that gives them the authority
    # to borrow books. This identifier may change over time.
    authorization_identifier = Column(Unicode, unique=True, index=True)

    # An identifier used by the patron that authenticates them,
    # but does not give them the authority to borrow books. i.e. their
    # website username.
    username = Column(Unicode, unique=True, index=True)

    # The last time this record was synced up with an external library
    # system.
    last_external_sync = Column(DateTime)

    # The time, if any, at which the user's authorization to borrow
    # books expires.
    authorization_expires = Column(Date, index=True)

    # Outstanding fines the user has, if any.
    fines = Column(Unicode)

    loans = relationship('Loan', backref='patron')
    holds = relationship('Hold', backref='patron')

    # One Patron can have many associated Credentials.
    credentials = relationship("Credential", backref="patron")

    AUDIENCE_RESTRICTION_POLICY = 'audiences'
    EXTERNAL_TYPE_REGULAR_EXPRESSION = 'external_type_regular_expression'

    def works_on_loan(self):
        db = Session.object_session(self)
        loans = db.query(Loan).filter(Loan.patron==self)
        return [loan.work for loan in self.loans if loan.work]

    def works_on_loan_or_on_hold(self):
        db = Session.object_session(self)
        results = set()
        holds = [hold.work for hold in self.holds if hold.work]
        loans = self.works_on_loan()
        return set(holds + loans)

    @property
    def external_type(self):
        if self.authorization_identifier and not self._external_type:
            policy = Configuration.policy(
                self.EXTERNAL_TYPE_REGULAR_EXPRESSION)
            if policy:
                match = re.compile(policy).search(
                    self.authorization_identifier)
                if match:
                    groups = match.groups()
                    if groups:
                        self._external_type = groups[0]
        return self._external_type

    def can_borrow(self, work, policy):
        """Return true if the given policy allows this patron to borrow the
        given work.
        
        This will return False when the policy for this patron's
        .external_type prevents access to this book's audience.
        """
        if not self.external_type in policy:
            return True
        if not work:
            # Shouldn't happen, but not this method's problem.
            return True
        p = policy[self.external_type]
        if not self.AUDIENCE_RESTRICTION_POLICY in p:
            return True
        allowed = p[self.AUDIENCE_RESTRICTION_POLICY]
        if work.audience in allowed:
            return True
        return False


    @property
    def authorization_is_active(self):
        # Unlike pretty much every other place in this app, I use
        # (server) local time here instead of UTC. This is to make it
        # less likely that a patron's authorization will expire before
        # they think it should.
        if (self.authorization_expires
            and self.authorization_expires 
            < datetime.datetime.now().date()):
            return False
        return True


class LoanAndHoldMixin(object):

    @property
    def work(self):
        """Try to find the corresponding work for this Loan/Hold."""
        license_pool = self.license_pool
        if not license_pool:
            return None
        if license_pool.work:
            return license_pool.work
        if license_pool.edition and license_pool.edition.work:
            return license_pool.edition.work
        return None        


class Loan(Base, LoanAndHoldMixin):
    __tablename__ = 'loans'
    id = Column(Integer, primary_key=True)
    patron_id = Column(Integer, ForeignKey('patrons.id'), index=True)
    license_pool_id = Column(Integer, ForeignKey('licensepools.id'), index=True)
    fulfillment_id = Column(Integer, ForeignKey('licensepooldeliveries.id'))
    start = Column(DateTime)
    end = Column(DateTime)

    __table_args__ = (
        UniqueConstraint('patron_id', 'license_pool_id'),
    )

    def until(self, default_loan_period):
        """Give or estimate the time at which the loan will end."""
        if self.end:
            return self.end
        if default_loan_period is None:
            # This loan will last forever.
            return None
        start = self.start or datetime.datetime.utcnow()
        return start + default_loan_period

class Hold(Base, LoanAndHoldMixin):
    """A patron is in line to check out a book.
    """
    __tablename__ = 'holds'
    id = Column(Integer, primary_key=True)
    patron_id = Column(Integer, ForeignKey('patrons.id'), index=True)
    license_pool_id = Column(Integer, ForeignKey('licensepools.id'), index=True)
    start = Column(DateTime, index=True)
    end = Column(DateTime, index=True)
    position = Column(Integer, index=True)

    @classmethod
    def _calculate_until(
            self, start, queue_position, total_licenses, default_loan_period,
            default_reservation_period):
        """Helper method for `Hold.until` that can be tested independently.

        We have to wait for the available licenses to cycle a
        certain number of times before we get a turn.
        
        Example: 4 licenses, queue position 21
        After 1 cycle: queue position 17
              2      : queue position 13
              3      : queue position 9
              4      : queue position 5
              5      : queue position 1
              6      : available

        The worst-case cycle time is the loan period plus the reservation
        period.
        """
        if queue_position == 0:
            # The book is currently reserved to this patron--they need
            # to hurry up and check it out.
            return start + default_reservation_period

        if total_licenses == 0:
            # The book will never be available
            return None

        # Start with the default loan period to clear out everyone who
        # currently has the book checked out.
        duration = default_loan_period

        if queue_position < total_licenses:
            # After that period, the book will be available to this patron.
            # Do nothing.
            pass
        else:
            # Otherwise, add a number of cycles in which other people are
            # notified that it's their turn.
            cycle_period = (default_loan_period + default_reservation_period)
            cycles = queue_position / total_licenses
            if (total_licenses > 1 and queue_position % total_licenses == 0):
                cycles -= 1
            duration += (cycle_period * cycles)
        return start + duration


    def until(self, default_loan_period, default_reservation_period):
        """Give or estimate the time at which the book will be available
        to this patron.

        This is a *very* rough estimate that should be treated more or
        less as a worst case. (Though it could be even worse than
        this--the library's license might expire and then you'll
        _never_ get the book.)
        """
        if self.end:
            # Whew, the server provided its own estimate.
            return self.end

        if default_reservation_period is None:
            # This hold has no definite end date.
            return None

        start = datetime.datetime.utcnow()
        licenses_available = self.license_pool.licenses_owned
        position = self.position
        if not position:
            # We don't know where in line we are. Assume we're at the
            # end.
            position = self.license_pool.patrons_in_hold_queue
        return self._calculate_until(
            start, position, licenses_available,
            default_loan_period, default_reservation_period)

    def update(self, start, end, position):
        """When the book becomes available, position will be 0 and end will be
        set to the time at which point the patron will lose their place in
        line.
        
        Otherwise, end is irrelevant and is set to None.
        """
        if start is not None:
            self.start = start
        if position == 0 and end is not None:
            self.end = end
        else:
            self.end = None
        if position is not None:
            self.position = position

    __table_args__ = (
        UniqueConstraint('patron_id', 'license_pool_id'),
    )


class DataSource(Base):

    """A source for information about books, and possibly the books themselves."""

    GUTENBERG = "Gutenberg"
    OVERDRIVE = "Overdrive"
    PROJECT_GITENBERG = "Project GITenberg"
    STANDARD_EBOOKS = "Standard Ebooks"
    UNGLUE_IT = "unglue.it"
    THREEM = "3M"
    OCLC = "OCLC Classify"
    OCLC_LINKED_DATA = "OCLC Linked Data"
    AMAZON = "Amazon"
    XID = "WorldCat xID"
    AXIS_360 = "Axis 360"
    WEB = "Web"
    OPEN_LIBRARY = "Open Library"
    CONTENT_CAFE = "Content Cafe"
    VIAF = "VIAF"
    GUTENBERG_COVER_GENERATOR = "Gutenberg Illustrated"
    GUTENBERG_EPUB_GENERATOR = "Project Gutenberg EPUB Generator"
    METADATA_WRANGLER = "Library Simplified metadata wrangler"
    MANUAL = "Manual intervention"
    NOVELIST = "NoveList Select"
    NYT = "New York Times"
    NYPL_SHADOWCAT = "NYPL Shadowcat"
    LIBRARY_STAFF = "Library staff"
    ADOBE = "Adobe DRM"
    PLYMPTON = "Plympton"
    OA_CONTENT_SERVER = "Library Simplified Open Access Content Server"

    __tablename__ = 'datasources'
    id = Column(Integer, primary_key=True)
    name = Column(String, unique=True, index=True)
    offers_licenses = Column(Boolean, default=False)
    primary_identifier_type = Column(String, index=True)
    extra = Column(MutableDict.as_mutable(JSON), default={})

    # One DataSource can generate many Editions.
    editions = relationship("Edition", backref="data_source")

    # One DataSource can generate many CoverageRecords.
    coverage_records = relationship("CoverageRecord", backref="data_source")

    # One DataSource can generate many IDEquivalencies.
    id_equivalencies = relationship("Equivalency", backref="data_source")

    # One DataSource can grant access to many LicensePools.
    license_pools = relationship(
        "LicensePool", backref=backref("data_source", lazy='joined'))

    # One DataSource can provide many Hyperlinks.
    links = relationship("Hyperlink", backref="data_source")

    # One DataSource can provide many Resources.
    resources = relationship("Resource", backref="data_source")

    # One DataSource can generate many Measurements.
    measurements = relationship("Measurement", backref="data_source")

    # One DataSource can provide many Classifications.
    classifications = relationship("Classification", backref="data_source")

    # One DataSource can have many associated Credentials.
    credentials = relationship("Credential", backref="data_source")

    # One DataSource can generate many CustomLists.
    custom_lists = relationship("CustomList", backref="data_source")

    # One DataSource can have one Collection.
    collection = relationship(
        "Collection", backref="data_source", uselist=False
    )

    @classmethod
    def lookup(cls, _db, name):
        return get_one(_db, DataSource, name=name)

    URI_PREFIX = "http://librarysimplified.org/terms/sources/"

    @classmethod
    def name_from_uri(cls, uri):
        """Turn a data source URI into a name suitable for passing
        into lookup().
        """
        if not uri.startswith(cls.URI_PREFIX):
            return None
        name = uri[len(cls.URI_PREFIX):]
        return urllib.unquote(name)

    @classmethod
    def from_uri(cls, _db, uri):
        return cls.lookup(_db, cls.name_from_uri(uri))

    @property
    def uri(self):
        return self.URI_PREFIX + urllib.quote(self.name)

    # These are pretty standard values but each library needs to
    # define the policy they've negotiated in their configuration.
    default_default_loan_period = datetime.timedelta(days=21)
    default_default_reservation_period = datetime.timedelta(days=3)

    def _datetime_config_value(self, key, default):
        integration = Configuration.integration(self.name)
        if not integration:
            return default
        value = integration.get(key)
        if not value:
            return default
        value = int(value)
        return datetime.timedelta(days=value)

    @property
    def default_loan_period(self):
        return self._datetime_config_value(
            Configuration.DEFAULT_LOAN_PERIOD,
            self.default_default_loan_period
        )

    @property
    def default_reservation_period(self):
        return self._datetime_config_value(
            Configuration.DEFAULT_RESERVATION_PERIOD,
            self.default_default_reservation_period
        )

    @classmethod
    def license_source_for(cls, _db, identifier):
        """Find the one DataSource that provides licenses for books identified
        by the given identifier.

        If there is no such DataSource, or there is more than one,
        raises an exception.
        """
        sources = cls.license_sources_for(_db, identifier)
        return sources.one()

    @classmethod
    def license_sources_for(cls, _db, identifier):
        """A query that locates all DataSources that provide licenses for
        books identified by the given identifier.
        """
        if isinstance(identifier, basestring):
            type = identifier
        else:
            type = identifier.type
        q =_db.query(DataSource).filter(DataSource.offers_licenses==True).filter(
            DataSource.primary_identifier_type==type)
        return q

    @classmethod
    def metadata_sources_for(cls, _db, identifier):
        """Finds the DataSources that provide metadata for books
        identified by the given identifier.
        """       
        if isinstance(identifier, basestring):
            type = identifier
        else:
            type = identifier.type

        if not hasattr(cls, 'metadata_lookups_by_identifier_type'):
            # This should only happen during testing.
            list(DataSource.well_known_sources(_db))

        names = cls.metadata_lookups_by_identifier_type[type] 
        return _db.query(DataSource).filter(DataSource.name.in_(names)).all()

    @classmethod
    def well_known_sources(cls, _db):
        """Make sure all the well-known sources exist in the database.
        """

        cls.metadata_lookups_by_identifier_type = defaultdict(list)

        for (name, offers_licenses, offers_metadata_lookup, primary_identifier_type, refresh_rate) in (
                (cls.GUTENBERG, True, False, Identifier.GUTENBERG_ID, None),
                (cls.OVERDRIVE, True, False, Identifier.OVERDRIVE_ID, 0),
                (cls.THREEM, True, False, Identifier.THREEM_ID, 60*60*6),
                (cls.AXIS_360, True, False, Identifier.AXIS_360_ID, 0),
                (cls.OCLC, False, False, Identifier.OCLC_NUMBER, None),
                (cls.OCLC_LINKED_DATA, False, False, Identifier.OCLC_NUMBER, None),
                (cls.AMAZON, False, False, Identifier.ASIN, None),
                (cls.OPEN_LIBRARY, False, False, Identifier.OPEN_LIBRARY_ID, None),
                (cls.GUTENBERG_COVER_GENERATOR, False, False, Identifier.GUTENBERG_ID, None),
                (cls.GUTENBERG_EPUB_GENERATOR, False, False, Identifier.GUTENBERG_ID, None),
                (cls.WEB, True, False, Identifier.URI, None),
                (cls.VIAF, False, False, None, None),
                (cls.CONTENT_CAFE, True, True, Identifier.ISBN, None),
                (cls.MANUAL, False, False, None, None),
                (cls.NYT, False, False, Identifier.ISBN, None),
                (cls.LIBRARY_STAFF, False, False, Identifier.ISBN, None),
                (cls.METADATA_WRANGLER, False, False, Identifier.URI, None),
                (cls.PROJECT_GITENBERG, True, False, Identifier.GUTENBERG_ID, None),
                (cls.STANDARD_EBOOKS, True, False, Identifier.URI, None),
                (cls.UNGLUE_IT, True, False, Identifier.URI, None),
                (cls.ADOBE, False, False, None, None),
                (cls.PLYMPTON, True, False, Identifier.ISBN, None),
                (cls.OA_CONTENT_SERVER, True, False, Identifier.URI, None),
                (cls.NOVELIST, False, True, Identifier.ISBN, None),
        ):

            extra = dict()
            if refresh_rate:
                extra['circulation_refresh_rate_seconds'] = refresh_rate

            obj, new = get_one_or_create(
                _db, DataSource,
                name=name,
                create_method_kwargs=dict(
                    offers_licenses=offers_licenses,
                    primary_identifier_type=primary_identifier_type,
                    extra=extra,
                )
            )

            if offers_metadata_lookup:
                l = cls.metadata_lookups_by_identifier_type[primary_identifier_type]
                l.append(obj.name)

            yield obj


class CoverageRecord(Base):
    """A record of a Identifier being used as input into some process."""
    __tablename__ = 'coveragerecords'

    SET_EDITION_METADATA_OPERATION = 'set-edition-metadata'
    CHOOSE_COVER_OPERATION = 'choose-cover'
    SYNC_OPERATION = 'sync'
    REAP_OPERATION = 'reap'

    id = Column(Integer, primary_key=True)
    identifier_id = Column(
        Integer, ForeignKey('identifiers.id'), index=True)
    # If applicable, this is the ID of the data source that took the
    # Identifier as input.
    data_source_id = Column(
        Integer, ForeignKey('datasources.id')
    )
    operation = Column(String(255), default=None)
        
    timestamp = Column(DateTime, index=True)
    exception = Column(Unicode, index=True)

    __table_args__ = (
        UniqueConstraint('identifier_id', 'data_source_id', 'operation'),
    )

    def __repr__(self):
        if self.operation:
            operation = ' operation="%s"' % self.operation
        else:
            operation = ''
        if self.exception:
            exception = ' exception="%s"' % self.exception
        else:
            exception = ''
        template = '<CoverageRecord: identifier=%s/%s data_source="%s"%s timestamp="%s"%s>'
        return template % (
            self.identifier.type, 
            self.identifier.identifier,
            self.data_source.name,
            operation, 
            self.timestamp.strftime("%Y-%m-%d %H:%M:%S"),
            exception
        )

    @classmethod
    def lookup(self, edition_or_identifier, data_source, operation=None):
        _db = Session.object_session(edition_or_identifier)
        if isinstance(edition_or_identifier, Identifier):
            identifier = edition_or_identifier
        elif isinstance(edition_or_identifier, Edition):
            identifier = edition_or_identifier.primary_identifier
        else:
            raise ValueError(
                "Cannot look up a coverage record for %r." % edition) 
        return get_one(
            _db, CoverageRecord,
            identifier=identifier,
            data_source=data_source,
            operation=operation,
            on_multiple='interchangeable',
        )

    @classmethod
    def add_for(self, edition, data_source, operation=None, timestamp=None):
        _db = Session.object_session(edition)
        if isinstance(edition, Identifier):
            identifier = edition
        elif isinstance(edition, Edition):
            identifier = edition.primary_identifier
        else:
            raise ValueError(
                "Cannot create a coverage record for %r." % edition) 
        timestamp = timestamp or datetime.datetime.utcnow()
        coverage_record, is_new = get_one_or_create(
            _db, CoverageRecord,
            identifier=identifier,
            data_source=data_source,
            operation=operation,
            on_multiple='interchangeable'
        )
        coverage_record.timestamp = timestamp
        return coverage_record, is_new

Index("ix_coveragerecords_data_source_id_operation_identifier_id", CoverageRecord.data_source_id, CoverageRecord.operation, CoverageRecord.identifier_id)

class WorkCoverageRecord(Base):
    """A record of some operation that was performed on a Work.

    This is similar to CoverageRecord, which operates on Identifiers,
    but since Work identifiers have no meaning outside of the database,
    we presume that all the operations involve internal work only,
    and as such there is no data_source_id.
    """
    __tablename__ = 'workcoveragerecords'

    CHOOSE_EDITION_OPERATION = 'choose-edition'
    CLASSIFY_OPERATION = 'classify'
    SUMMARY_OPERATION = 'summary'
    QUALITY_OPERATION = 'quality'
    GENERATE_OPDS_OPERATION = 'generate-opds'
    UPDATE_SEARCH_INDEX_OPERATION = 'update-search-index'

    id = Column(Integer, primary_key=True)
    work_id = Column(
        Integer, ForeignKey('works.id'), index=True)
    operation = Column(String(255), index=True, default=None)
        
    timestamp = Column(DateTime, index=True)
    exception = Column(Unicode, index=True)

    __table_args__ = (
        UniqueConstraint('work_id', 'operation'),
    )

    def __repr__(self):
        if self.exception:
            exception = ' exception="%s"' % self.exception
        else:
            exception = ''
        template = '<WorkCoverageRecord: work_id=%s operation="%s" timestamp="%s"%s>'
        return template % (
            self.work_id, self.operation, 
            self.timestamp.strftime("%Y-%m-%d %H:%M:%S"),
            exception
        )

    @classmethod
    def lookup(self, work, operation):
        _db = Session.object_session(work)
        return get_one(
            _db, WorkCoverageRecord,
            work=work,
            operation=operation,
            on_multiple='interchangeable',
        )

    @classmethod
    def add_for(self, work, operation, timestamp=None):
        _db = Session.object_session(work)
        timestamp = timestamp or datetime.datetime.utcnow()
        coverage_record, is_new = get_one_or_create(
            _db, WorkCoverageRecord,
            work=work,
            operation=operation,
            on_multiple='interchangeable'
        )
        coverage_record.timestamp = timestamp
        return coverage_record, is_new
Index("ix_workcoveragerecords_operation_work_id", WorkCoverageRecord.operation, WorkCoverageRecord.work_id)

class Equivalency(Base):
    """An assertion that two Identifiers identify the same work.

    This assertion comes with a 'strength' which represents how confident
    the data source is in the assertion.
    """
    __tablename__ = 'equivalents'

    # 'input' is the ID that was used as input to the datasource.
    # 'output' is the output
    id = Column(Integer, primary_key=True)
    input_id = Column(Integer, ForeignKey('identifiers.id'), index=True)
    input = relationship("Identifier", foreign_keys=input_id)
    output_id = Column(Integer, ForeignKey('identifiers.id'), index=True)
    output = relationship("Identifier", foreign_keys=output_id)

    # Who says?
    data_source_id = Column(Integer, ForeignKey('datasources.id'), index=True)

    # How many distinct votes went into this assertion? This will let
    # us scale the change to the strength when additional votes come
    # in.
    votes = Column(Integer, default=1)

    # How strong is this assertion (-1..1)? A negative number is an
    # assertion that the two Identifiers do *not* identify the
    # same work.
    strength = Column(Float, index=True)

    def __repr__(self):
        r = u"[%s ->\n %s\n source=%s strength=%.2f votes=%d)]" % (
            repr(self.input).decode("utf8"),
            repr(self.output).decode("utf8"),
            self.data_source.name, self.strength, self.votes
        )
        return r.encode("utf8")

    @classmethod
    def for_identifiers(self, _db, identifiers, exclude_ids=None):
        """Find all Equivalencies for the given Identifiers."""
        if not identifiers:
            return []
        if isinstance(identifiers, list) and isinstance(identifiers[0], Identifier):
            identifiers = [x.id for x in identifiers]
        q = _db.query(Equivalency).distinct().filter(
            or_(Equivalency.input_id.in_(identifiers),
                Equivalency.output_id.in_(identifiers))
        )
        if exclude_ids:
            q = q.filter(~Equivalency.id.in_(exclude_ids))
        return q

class Identifier(Base):
    """A way of uniquely referring to a particular edition.
    """
    
    # Common types of identifiers.
    OVERDRIVE_ID = "Overdrive ID"
    THREEM_ID = "3M ID"
    GUTENBERG_ID = "Gutenberg ID"
    AXIS_360_ID = "Axis 360 ID"
    ASIN = "ASIN"
    ISBN = "ISBN"
    OCLC_WORK = "OCLC Work ID"
    OCLC_NUMBER = "OCLC Number"
    OPEN_LIBRARY_ID = "OLID"
    BIBLIOCOMMONS_ID = "Bibliocommons ID"
    URI = "URI"
    DOI = "DOI"
    UPC = "UPC"

    LICENSE_PROVIDING_IDENTIFIER_TYPES = [
        THREEM_ID, OVERDRIVE_ID, AXIS_360_ID,
        GUTENBERG_ID
    ]

    URN_SCHEME_PREFIX = "urn:librarysimplified.org/terms/id/"
    ISBN_URN_SCHEME_PREFIX = "urn:isbn:"
    GUTENBERG_URN_SCHEME_PREFIX = "http://www.gutenberg.org/ebooks/"
    GUTENBERG_URN_SCHEME_RE = re.compile(
        GUTENBERG_URN_SCHEME_PREFIX + "([0-9]+)")

    __tablename__ = 'identifiers'
    id = Column(Integer, primary_key=True)
    type = Column(String(64), index=True)
    identifier = Column(String, index=True)

    equivalencies = relationship(
        "Equivalency",
        primaryjoin=("Identifier.id==Equivalency.input_id"),
        backref="input_identifiers",
    )

    inbound_equivalencies = relationship(
        "Equivalency",
        primaryjoin=("Identifier.id==Equivalency.output_id"),
        backref="output_identifiers",
    )

    unresolved_identifier = relationship(
        "UnresolvedIdentifier", backref="identifier", uselist=False
    )

    # One Identifier may have many associated CoverageRecords.
    coverage_records = relationship("CoverageRecord", backref="identifier")

    def __repr__(self):
        records = self.primarily_identifies
        if records and records[0].title:
            title = u' wr=%d ("%s")' % (records[0].id, records[0].title)
        else:
            title = ""
        return (u"%s/%s ID=%s%s" % (self.type, self.identifier, self.id,
                                    title)).encode("utf8")

    # One Identifier may serve as the primary identifier for
    # several Editions.
    primarily_identifies = relationship(
        "Edition", backref="primary_identifier"
    )

    # One Identifier may serve as the identifier for
    # a single LicensePool.
    licensed_through = relationship(
        "LicensePool", backref="identifier", uselist=False, lazy='joined',
    )

    # One Identifier may have many Links.
    links = relationship(
        "Hyperlink", backref="identifier"
    )

    # One Identifier may be the subject of many Measurements.
    measurements = relationship(
        "Measurement", backref="identifier"
    )

    # One Identifier may participate in many Classifications.
    classifications = relationship(
        "Classification", backref="identifier"
    )

    # Type + identifier is unique.
    __table_args__ = (
        UniqueConstraint('type', 'identifier'),
    )

    @classmethod
    def from_asin(cls, _db, asin, autocreate=True):
        """Turn an ASIN-like string into an Identifier.

        If the string is an ISBN10 or ISBN13, the Identifier will be
        of type ISBN and the value will be the equivalent ISBN13.

        Otherwise the Identifier will be of type ASIN and the value will
        be the value of `asin`.
        """
        asin = asin.strip().replace("-", "")
        if isbnlib.is_isbn10(asin):
            asin = isbnlib.to_isbn13(asin)
        if isbnlib.is_isbn13(asin):
            type = cls.ISBN
        else:
            type = cls.ASIN
        return cls.for_foreign_id(_db, type, asin, autocreate)

    @classmethod
    def for_foreign_id(cls, _db, foreign_identifier_type, foreign_id,
                       autocreate=True):
        """Turn a foreign ID into an Identifier."""
        was_new = None
        if foreign_identifier_type in (
                Identifier.OVERDRIVE_ID, Identifier.THREEM_ID):
            foreign_id = foreign_id.lower()
        if autocreate:
            m = get_one_or_create
        else:
            m = get_one
            was_new = False

        result = m(_db, cls, type=foreign_identifier_type,
                   identifier=foreign_id)
        if isinstance(result, tuple):
            return result
        else:
            return result, False

    @property
    def urn(self):
        identifier_text = urllib.quote(self.identifier)
        if self.type == Identifier.ISBN:
            return self.ISBN_URN_SCHEME_PREFIX + identifier_text
        elif self.type == Identifier.URI:
            return self.identifier
        elif self.type == Identifier.GUTENBERG_ID:
            return self.GUTENBERG_URN_SCHEME_PREFIX + identifier_text
        else:
            identifier_type = urllib.quote(self.type)
            return self.URN_SCHEME_PREFIX + "%s/%s" % (
                identifier_type, identifier_text)

    class UnresolvableIdentifierException(Exception):
        # Raised when an identifier that can't be resolved into a LicensePool
        # is provided in a context that requires a resolvable identifier
        pass

    @classmethod
    def type_and_identifier_for_urn(cls, identifier_string):
        if not identifier_string:
            return None
        m = cls.GUTENBERG_URN_SCHEME_RE.match(identifier_string)
        if m:
            type = Identifier.GUTENBERG_ID
            identifier_string = m.groups()[0]            
        elif identifier_string.startswith("http:") or identifier_string.startswith("https:"):
            type = Identifier.URI
        elif identifier_string.startswith(Identifier.URN_SCHEME_PREFIX):
            identifier_string = identifier_string[len(Identifier.URN_SCHEME_PREFIX):]
            type, identifier_string = map(
                urllib.unquote, identifier_string.split("/", 1))
        elif identifier_string.startswith(Identifier.ISBN_URN_SCHEME_PREFIX):
            type = Identifier.ISBN
            identifier_string = identifier_string[len(Identifier.ISBN_URN_SCHEME_PREFIX):]
            identifier_string = urllib.unquote(identifier_string)
            # Make sure this is a valid ISBN, and convert it to an ISBN-13.
            if not (isbnlib.is_isbn10(identifier_string) or
                    isbnlib.is_isbn13(identifier_string)):
                raise ValueError("%s is not a valid ISBN." % identifier_string)
            if isbnlib.is_isbn10(identifier_string):
                identifier_string = isbnlib.to_isbn13(identifier_string)
        else:
            raise ValueError(
                "Could not turn %s into a recognized identifier." %
                identifier_string)
        return (type, identifier_string)

    @classmethod
    def parse_urn(cls, _db, identifier_string, must_support_license_pools=False):
        type, identifier_string = cls.type_and_identifier_for_urn(identifier_string)
        if must_support_license_pools:
            try:
                ls = DataSource.license_source_for(_db, type)
            except NoResultFound:
                raise Identifier.UnresolvableIdentifierException()
            except MultipleResultsFound:
                 # This is fine.
                pass

        return cls.for_foreign_id(_db, type, identifier_string)

    def equivalent_to(self, data_source, identifier, strength):
        """Make one Identifier equivalent to another.

        `data_source` is the DataSource that believes the two 
        identifiers are equivalent.
        """
        _db = Session.object_session(self)
        if self == identifier:
            # That an identifier is equivalent to itself is tautological.
            # Do nothing.
            return None
        eq, new = get_one_or_create(
            _db, Equivalency,
            data_source=data_source,
            input=self,
            output=identifier,
            on_multiple='interchangeable'
        )
        eq.strength=strength
        if new:
            logging.info(
                "Identifier equivalency: %r==%r p=%.2f", self, identifier, 
                strength
            )
        return eq

    @classmethod
    def recursively_equivalent_identifier_ids(
            cls, _db, identifier_ids, levels=5, threshold=0.50, debug=False):
        """All Identifier IDs equivalent to the given set of Identifier
        IDs at the given confidence threshold.

        This is an inefficient but simple implementation, performing
        one SQL query for each level of recursion.

        Four levels is enough to go from a Gutenberg text to an ISBN.
        Gutenberg ID -> OCLC Work IS -> OCLC Number -> ISBN

        Returns a dictionary mapping each ID in the original to a
        dictionary mapping the equivalent IDs to (confidence, strength
        of confidence) 2-tuples.
        """

        if not identifier_ids:
            return {}

        if isinstance(identifier_ids[0], Identifier):
            identifier_ids = [x.id for x in identifier_ids]

        (working_set, seen_equivalency_ids, seen_identifier_ids,
         equivalents) = cls._recursively_equivalent_identifier_ids(
             _db, identifier_ids, identifier_ids, levels, threshold)

        if working_set:
            # This is not a big deal, but it means we could be getting
            # more IDs by increasing the level.
            logging.warn(
                "Leftover working set at level %d: %r", levels, working_set)

        return equivalents

    @classmethod
    def _recursively_equivalent_identifier_ids(
            cls, _db, original_working_set, working_set, levels, threshold):

        if levels == 0:
            equivalents = defaultdict(lambda : defaultdict(list))
            for id in original_working_set:
                # Every identifier is unshakeably equivalent to itself.
                equivalents[id][id] = (1, 1000000)
            return (working_set, set(), set(), equivalents)

        if not working_set:
            return working_set, seen_equivalency_ids, seen_identifier_ids

        # First make the recursive call.        
        (working_set, seen_equivalency_ids, seen_identifier_ids,
         equivalents) = cls._recursively_equivalent_identifier_ids(
             _db, original_working_set, working_set, levels-1, threshold)

        if not working_set:
            # We're done.
            return (working_set, seen_equivalency_ids, seen_identifier_ids,
                    equivalents)

        new_working_set = set()
        seen_identifier_ids = seen_identifier_ids.union(working_set)

        equivalencies = Equivalency.for_identifiers(
            _db, working_set, seen_equivalency_ids)
        for e in equivalencies:
            #logging.debug("%r => %r", e.input, e.output)
            seen_equivalency_ids.add(e.id)

            # Signal strength decreases monotonically, so
            # if it dips below the threshold, we can
            # ignore it from this point on.

            # I -> O becomes "I is a precursor of O with distance
            # equal to the I->O strength."
            if e.strength > threshold:
                #logging.debug("Strong signal: %r", e)
                
                cls._update_equivalents(
                    equivalents, e.output_id, e.input_id, e.strength, e.votes)
                cls._update_equivalents(
                    equivalents, e.input_id, e.output_id, e.strength, e.votes)
            else:
                # logging.debug("Ignoring signal below threshold: %r", e)
                pass

            if e.output_id not in seen_identifier_ids:
                # This is our first time encountering the
                # Identifier that is the output of this
                # Equivalency. We will look at its equivalencies
                # in the next round.
                new_working_set.add(e.output_id)
            if e.input_id not in seen_identifier_ids:
                # This is our first time encountering the
                # Identifier that is the input to this
                # Equivalency. We will look at its equivalencies
                # in the next round.
                new_working_set.add(e.input_id)

        if new_working_set:

            q = _db.query(Identifier).filter(Identifier.id.in_(new_working_set))
            new_identifiers = [repr(i) for i in q]
            new_working_set_repr = ", ".join(new_identifiers)

        surviving_working_set = set()
        for id in original_working_set:
            for new_id in new_working_set:
                for neighbor in list(equivalents[id]):
                    if neighbor == id:
                        continue
                    if neighbor == new_id:
                        # The new ID is directly adjacent to one of
                        # the original working set.
                        surviving_working_set.add(new_id)
                        continue
                    if new_id in equivalents[neighbor]:
                        # The new ID is adjacent to an ID adjacent to
                        # one of the original working set. But how
                        # strong is the signal?
                        o2n_weight, o2n_votes = equivalents[id][neighbor]
                        n2new_weight, n2new_votes = equivalents[neighbor][new_id]
                        new_weight = (o2n_weight * n2new_weight)
                        if new_weight > threshold:
                            equivalents[id][new_id] = (new_weight, o2n_votes + n2new_votes)
                            surviving_working_set.add(new_id)

        return (surviving_working_set, seen_equivalency_ids, seen_identifier_ids,
                equivalents)

    @classmethod
    def _update_equivalents(original_working_set, equivalents, input_id,
                            output_id, strength, votes):
        if not equivalents[input_id][output_id]:
            equivalents[input_id][output_id] = (strength, votes)
        else:
            old_strength, old_votes = equivalents[input_id][output_id]
            total_strength = (old_strength * old_votes) + (strength * votes)
            total_votes = (old_votes + votes)
            new_strength = total_strength / total_votes
            equivalents[input_id][output_id] = (new_strength, total_votes)

    @classmethod
    def recursively_equivalent_identifier_ids_flat(
            cls, _db, identifier_ids, levels=5, threshold=0.5):
        data = cls.recursively_equivalent_identifier_ids(
            _db, identifier_ids, levels, threshold)
        return cls.flatten_identifier_ids(data)

    @classmethod
    def flatten_identifier_ids(cls, data):
        ids = set()
        for equivalents in data.values():
            ids = ids.union(set(equivalents.keys()))
        return ids

    def equivalent_identifier_ids(self, levels=5, threshold=0.5):
        _db = Session.object_session(self)
        return Identifier.recursively_equivalent_identifier_ids_flat(
            _db, [self.id], levels, threshold)

    def add_link(self, rel, href, data_source, license_pool=None,
                 media_type=None, content=None, content_path=None):
        """Create a link between this Identifier and a (potentially new)
        Resource.

        TODO: There's some code in metadata_layer for automatically
        fetching, mirroring and scaling Representations as links are
        created. It might be good to move that code into here.
        """
        _db = Session.object_session(self)

        if license_pool and license_pool.identifier != self:
            raise ValueError(
                "License pool is associated with %r, not %r!" % (
                    license_pool.identifier, self))
        
        # Find or create the Resource.
        if not href:
            href = Hyperlink.generic_uri(data_source, self, rel, content)
        resource, new_resource = get_one_or_create(
            _db, Resource, url=href,
            create_method_kwargs=dict(data_source=data_source)
        )

        # Find or create the Hyperlink.
        link, new_link = get_one_or_create(
            _db, Hyperlink, rel=rel, data_source=data_source,
            identifier=self, resource=resource,
            create_method_kwargs=dict(license_pool=license_pool)
        )

        if content or content_path:
            # We have content for this resource.
            resource.set_fetched_content(media_type, content, content_path)
        elif (media_type and (
                not resource.representation 
                or not resource.representation.mirrored_at)
        ):
            # There's a version of this resource stored elsewhere that we
            # can use.
            #
            # TODO: just because we know the type and URL of the
            # resource doesn't mean we can actually serve that URL
            # to patrons. This needs some work.
            resource.set_mirrored_elsewhere(media_type)

        return link, new_link

    def add_measurement(self, data_source, quantity_measured, value,
                        weight=1, taken_at=None):
        """Associate a new Measurement with this Identifier."""
        _db = Session.object_session(self)

        logging.debug(
            "MEASUREMENT: %s on %s/%s: %s == %s (wt=%d)",
            data_source.name, self.type, self.identifier,
            quantity_measured, value, weight)

        now = datetime.datetime.utcnow()
        taken_at = taken_at or now
        # Is there an existing most recent measurement?
        most_recent = get_one(
            _db, Measurement, identifier=self,
            data_source=data_source,
            quantity_measured=quantity_measured,
            is_most_recent=True, on_multiple='interchangeable'
        )
        if most_recent and most_recent.value == value and taken_at == now:
            # The value hasn't changed since last time. Just update
            # the timestamp of the existing measurement.
            self.taken_at = taken_at

        if most_recent and most_recent.taken_at < taken_at:
            most_recent.is_most_recent = False

        return create(
            _db, Measurement,
            identifier=self, data_source=data_source,
            quantity_measured=quantity_measured, taken_at=taken_at,
            value=value, weight=weight, is_most_recent=True)[0]

    def classify(self, data_source, subject_type, subject_identifier,
                 subject_name=None, weight=1):
        """Classify this Identifier under a Subject.

        :param type: Classification scheme; one of the constants from Subject.
        :param subject_identifier: Internal ID of the subject according to that classification scheme.

        ``value``: Human-readable description of the subject, if different
                   from the ID.

        ``weight``: How confident the data source is in classifying a
                    book under this subject. The meaning of this
                    number depends entirely on the source of the
                    information.
        """
        _db = Session.object_session(self)
        # Turn the subject type and identifier into a Subject.
        classifications = []
        subject, is_new = Subject.lookup(
            _db, subject_type, subject_identifier, subject_name)
        #if is_new:
        #    print repr(subject)

        logging.debug(
            "CLASSIFICATION: %s on %s/%s: %s %s/%s (wt=%d)",
            data_source.name, self.type, self.identifier,
            subject.type, subject.identifier, subject.name, 
            weight
        )

        # Use a Classification to connect the Identifier to the
        # Subject.
        try:
            classification, is_new = get_one_or_create(
                _db, Classification,
                identifier=self,
                subject=subject,
                data_source=data_source)
        except MultipleResultsFound, e:
            # TODO: This is a hack.
            all_classifications = _db.query(Classification).filter(
                Classification.identifier==self,
                Classification.subject==subject,
                Classification.data_source==data_source)
            all_classifications = all_classifications.all()
            classification = all_classifications[0]
            for i in all_classifications[1:]:
                _db.delete(i)

        classification.weight = weight
        return classification

    @classmethod
    def resources_for_identifier_ids(self, _db, identifier_ids, rel=None,
                                     data_source=None):
        resources = _db.query(Resource).join(Resource.links).filter(
                Hyperlink.identifier_id.in_(identifier_ids))
        if data_source:
            resources = resources.filter(Hyperlink.data_source==data_source)
        if rel:
            if isinstance(rel, list):
                resources = resources.filter(Hyperlink.rel.in_(rel))
            else:
                resources = resources.filter(Hyperlink.rel==rel)
        resources = resources.options(joinedload('representation'))
        return resources

    @classmethod
    def classifications_for_identifier_ids(self, _db, identifier_ids):
        classifications = _db.query(Classification).filter(
                Classification.identifier_id.in_(identifier_ids))
        return classifications.options(joinedload('subject'))

    IDEAL_COVER_ASPECT_RATIO = 2.0/3
    IDEAL_IMAGE_HEIGHT = 240
    IDEAL_IMAGE_WIDTH = 160

    # The point at which a generic geometric image is better
    # than some other image.
    MINIMUM_IMAGE_QUALITY = 0.25

    @classmethod
    def best_cover_for(cls, _db, identifier_ids):
        # Find all image resources associated with any of
        # these identifiers.
        images = cls.resources_for_identifier_ids(
            _db, identifier_ids, Hyperlink.IMAGE)
        images = images.join(Resource.representation)
        images = images.filter(Representation.mirrored_at != None).filter(
            Representation.mirror_url != None)
        images = images.all()

        champion = None
        champions = []
        champion_score = None
        # Judge the image resource by its deviation from the ideal
        # aspect ratio, and by its deviation (in the "too small"
        # direction only) from the ideal resolution.
        for r in images:
            for link in r.links:
                if link.license_pool and not link.license_pool.open_access:
                    # For licensed works, always present the cover
                    # provided by the licensing authority.
                    r.quality = 1
                    champion = r
                    break

            if champion and champion.quality == 1:
                # No need to look further
                break

            rep = r.representation
            if not rep:
                continue

            if not champion:
                champion = r
                continue

            if not rep.image_width or not rep.image_height:
                continue
            aspect_ratio = rep.image_width / float(rep.image_height)
            aspect_difference = abs(aspect_ratio-cls.IDEAL_COVER_ASPECT_RATIO)
            quality = 1 - aspect_difference
            width_difference = (
                float(rep.image_width - cls.IDEAL_IMAGE_WIDTH) / cls.IDEAL_IMAGE_WIDTH)
            if width_difference < 0:
                # Image is not wide enough.
                quality = quality * (1+width_difference)
            height_difference = (
                float(rep.image_height - cls.IDEAL_IMAGE_HEIGHT) / cls.IDEAL_IMAGE_HEIGHT)
            if height_difference < 0:
                # Image is not tall enough.
                quality = quality * (1+height_difference)

            # Scale the estimated quality by the source of the image.
            source_name = r.data_source.name
            if source_name==DataSource.GUTENBERG_COVER_GENERATOR:
                quality = quality * 0.60
            elif source_name==DataSource.GUTENBERG:
                quality = quality * 0.50
            elif source_name==DataSource.OPEN_LIBRARY:
                quality = quality * 0.25

            r.set_estimated_quality(quality)

            # TODO: that says how good the image is as an image. But
            # how good is it as an image for this particular book?
            # Determining this requires measuring the conceptual
            # distance from the image to a Edition, and then from
            # the Edition to the Work in question. This is much
            # too big a project to work on right now.

            if not r.quality >= cls.MINIMUM_IMAGE_QUALITY:
                continue
            if r.quality > champion_score:
                champions = [r]
                champion_score = r.quality
            elif r.quality == champion_score:
                champions.append(r)
        if champions and not champion:
            champion = random.choice(champions)
            
        return champion, images

    @classmethod
    def evaluate_summary_quality(cls, _db, identifier_ids, 
                                 privileged_data_sources=None):
        """Evaluate the summaries for the given group of Identifier IDs.

        This is an automatic evaluation based solely on the content of
        the summaries. It will be combined with human-entered ratings
        to form an overall quality score.

        We need to evaluate summaries from a set of Identifiers
        (typically those associated with a single work) because we
        need to see which noun phrases are most frequently used to
        describe the underlying work.

        :param privileged_data_sources: If present, a summary from one
        of these data source will be instantly chosen, short-circuiting the
        decision process. Data sources are in order of priority.

        :return: The single highest-rated summary Resource.

        """
        evaluator = SummaryEvaluator()

        if privileged_data_sources and len(privileged_data_sources) > 0:
            privileged_data_source = privileged_data_sources[0]
        else:
            privileged_data_source = None

        # Find all rel="description" resources associated with any of
        # these records.
        rels = [Hyperlink.DESCRIPTION, Hyperlink.SHORT_DESCRIPTION]
        descriptions = cls.resources_for_identifier_ids(
            _db, identifier_ids, rels, privileged_data_source).all()

        champion = None
        # Add each resource's content to the evaluator's corpus.
        for r in descriptions:
            if r.representation and r.representation.content:
                evaluator.add(r.representation.content)
        evaluator.ready()

        # Then have the evaluator rank each resource.
        for r in descriptions:
            if r.representation and r.representation.content:
                content = r.representation.content
                quality = evaluator.score(content)
                r.set_estimated_quality(quality)
            if not champion or r.quality > champion.quality:
                champion = r

        if privileged_data_source and not champion:
            # We could not find any descriptions from the privileged
            # data source. Try relaxing that restriction.
            return cls.evaluate_summary_quality(_db, identifier_ids, privileged_data_sources[1:])
        return champion, descriptions

    @classmethod
    def missing_coverage_from(
            cls, _db, identifier_types, coverage_data_source, operation=None,
            count_as_missing_before=None
    ):
        """Find identifiers of the given types which have no CoverageRecord
        from `coverage_data_source`.
        """
        clause = and_(Identifier.id==CoverageRecord.identifier_id,
                      CoverageRecord.data_source==coverage_data_source,
                      CoverageRecord.operation==operation)
        q = _db.query(Identifier).outerjoin(CoverageRecord, clause)
        if identifier_types:
            q = q.filter(Identifier.type.in_(identifier_types))

        missing = CoverageRecord.id==None
        if count_as_missing_before:
            missing = or_(
                missing, CoverageRecord.timestamp < count_as_missing_before
            )

        q2 = q.filter(missing)
        return q2

    def opds_entry(self):
        """Create an OPDS entry using only resources directly
        associated with this Identifier.

        This makes it possible to create an OPDS entry even when there
        is no Edition.

        Currently the only things in this OPDS entry will be description,
        cover image, and popularity.
        """
        id = self.urn
        cover_image = None
        description = None
        for link in self.links:
            resource = link.resource
            if link.rel == Hyperlink.IMAGE:
                if not cover_image or (
                        not cover_image.representation.thumbnails and
                        resource.representation.thumbnails):
                    cover_image = resource
            elif link.rel == Hyperlink.DESCRIPTION:
                if not description or resource.quality > description.quality:
                    description = resource

        quality = Measurement.overall_quality(self.measurements)
        from opds import AcquisitionFeed
        return AcquisitionFeed.minimal_opds_entry(
            identifier=self, cover=cover_image, 
            description=description, quality=quality)


class UnresolvedIdentifier(Base):
    """An identifier that the metadata wrangler has heard of but hasn't
    yet been able to connect with a book being offered by someone.
    """

    __tablename__ = 'unresolvedidentifiers'
    id = Column(Integer, primary_key=True)

    identifier_id = Column(
        Integer, ForeignKey('identifiers.id'), index=True)

    # A numeric status code, analogous to an HTTP status code,
    # describing the status of the process of resolving this
    # identifier.
    status = Column(Integer, index=True)

    # Timestamp of the first time we tried to resolve this identifier.
    first_attempt = Column(DateTime, index=True)

    # Timestamp of the most recent time we tried to resolve this identifier.
    most_recent_attempt = Column(DateTime, index=True)

    # The problem that's stopping this identifier from being resolved.
    exception = Column(Unicode, index=True)

    @classmethod
    def register(cls, _db, identifier, force=False):
        if identifier.licensed_through and not force:
            # There's already a license pool for this identifier, and
            # thus no need to do anything.
            raise ValueError(
                "%r has already been resolved. Not creating an UnresolvedIdentifier record for it." % identifier)

        # There must be some way of 'resolving' the work to be done
        # here: either a license source or a metadata lookup.
        has_metadata_lookup = DataSource.metadata_sources_for(_db, identifier)

        if not has_metadata_lookup:
            datasources = DataSource.license_sources_for(_db, identifier)
            if datasources.count() == 0:
                # This is not okay--we have no way of resolving this identifier.
                raise Identifier.UnresolvableIdentifierException()

        return get_one_or_create(
            _db, UnresolvedIdentifier, identifier=identifier,
            create_method_kwargs=dict(status=202), on_multiple='interchangeable'
        )

    DEFAULT_RETRY_TIME = datetime.timedelta(days=1)

    @classmethod
    def ready_to_process(cls, _db, retry_after=None, randomize=True):
        """Find all UnresolvedIdentifiers that are ready for processing.

        This is all UnresolvedIdentifiers that have never raised an
        exception, plus all UnresolvedIdentifiers that were attempted
        more than `retry_after` ago.

        :param retry_after: a `datetime.timedelta`.
        """
        now = datetime.datetime.utcnow()
        retry_after = retry_after or cls.DEFAULT_RETRY_TIME
        cutoff = now - retry_after
        needs_processing = or_(
            UnresolvedIdentifier.exception==None,
            UnresolvedIdentifier.most_recent_attempt < cutoff
        )
        q = _db.query(UnresolvedIdentifier).join(
            UnresolvedIdentifier.identifier).filter(needs_processing)
        if randomize:
            q = q.order_by(func.random())
        return q

    def set_attempt(self, time=None):
        """Set most_recent_attempt (and possibly first_attempt) to the given
        time.
        """
        time = time or datetime.datetime.utcnow()
        self.most_recent_attempt = time
        if not self.first_attempt:
            self.first_attempt = time


class Contributor(Base):

    """Someone (usually human) who contributes to books."""
    __tablename__ = 'contributors'
    id = Column(Integer, primary_key=True)

    # Standard identifiers for this contributor.
    lc = Column(Unicode, index=True)
    viaf = Column(Unicode, index=True)

    # This is the name by which this person is known in the original
    # catalog. It is sortable, e.g. "Twain, Mark".
    name = Column(Unicode, index=True)
    aliases = Column(ARRAY(Unicode), default=[])

    # This is the name we will display publicly. Ideally it will be
    # the name most familiar to readers.
    display_name = Column(Unicode, index=True)

    # This is a short version of the contributor's name, displayed in
    # situations where the full name is too long. For corporate contributors
    # this value will be None.
    family_name = Column(Unicode, index=True)
    
    # This is the name used for this contributor on Wikipedia. This
    # gives us an entry point to Wikipedia, Wikidata, etc.
    wikipedia_name = Column(Unicode, index=True)

    # This is a short biography for this contributor, probably
    # provided by a publisher.
    biography = Column(Unicode)

    extra = Column(MutableDict.as_mutable(JSON), default={})

    contributions = relationship("Contribution", backref="contributor")
    work_contributions = relationship("WorkContribution", backref="contributor",
                                      )
    # Types of roles
    AUTHOR_ROLE = "Author"
    PRIMARY_AUTHOR_ROLE = "Primary Author"
    PERFORMER_ROLE = "Performer"
    EDITOR_ROLE = "Editor"
    ARTIST_ROLE = "Artist"
    PHOTOGRAPHER_ROLE = "Photographer"
    TRANSLATOR_ROLE = "Translator"
    ILLUSTRATOR_ROLE = "Illustrator"
    INTRODUCTION_ROLE = "Introduction Author"
    FOREWORD_ROLE = "Foreword Author" 
    AFTERWORD_ROLE = "Afterword Author" 
    COLOPHON_ROLE = "Colophon Author"
    UNKNOWN_ROLE = 'Unknown'
    DIRECTOR_ROLE = 'Director'
    PRODUCER_ROLE = 'Producer'
    EXECUTIVE_PRODUCER_ROLE = 'Executive Producer'
    ACTOR_ROLE = 'Actor'
    LYRICIST_ROLE = 'Lyricist'
    CONTRIBUTOR_ROLE = 'Contributor'
    COMPOSER_ROLE = 'Composer'
    NARRATOR_ROLE = 'Narrator'
    COMPILER_ROLE = 'Compiler'
    ADAPTER_ROLE = 'Adapter'
    PERFORMER_ROLE = 'Performer'
    MUSICIAN_ROLE = 'Musician'
    ASSOCIATED_ROLE = 'Associated name'
    COLLABORATOR_ROLE = 'Collaborator'
    ENGINEER_ROLE = 'Engineer'
    COPYRIGHT_HOLDER_ROLE = 'Copyright holder'
    TRANSCRIBER_ROLE = 'Transcriber'
    DESIGNER_ROLE = 'Designer'
    AUTHOR_ROLES = set([PRIMARY_AUTHOR_ROLE, AUTHOR_ROLE])

    # People from these roles can be put into the 'author' slot if no
    # author proper is given.
    AUTHOR_SUBSTITUTE_ROLES = [
        EDITOR_ROLE, COMPILER_ROLE, COMPOSER_ROLE, DIRECTOR_ROLE, 
         CONTRIBUTOR_ROLE, TRANSLATOR_ROLE, ADAPTER_ROLE, PHOTOGRAPHER_ROLE, 
         ARTIST_ROLE, LYRICIST_ROLE, COPYRIGHT_HOLDER_ROLE
    ]
    
    PERFORMER_ROLES = [ACTOR_ROLE, PERFORMER_ROLE, NARRATOR_ROLE, MUSICIAN_ROLE]

    # Extra fields
    BIRTH_DATE = 'birthDate'
    DEATH_DATE = 'deathDate'

    def __repr__(self):
        extra = ""
        if self.lc:
            extra += " lc=%s" % self.lc
        if self.viaf:
            extra += " viaf=%s" % self.viaf
        return (u"Contributor %d (%s)" % (self.id, self.name)).encode("utf8")

    @classmethod
    def author_contributor_tiers(cls):
        yield [cls.PRIMARY_AUTHOR_ROLE]
        yield cls.AUTHOR_ROLES
        yield cls.AUTHOR_SUBSTITUTE_ROLES
        yield cls.PERFORMER_ROLES

    @classmethod
    def lookup(cls, _db, name=None, viaf=None, lc=None, aliases=None,
               extra=None):
        """Find or create a record for the given Contributor."""
        extra = extra or dict()

        create_method_kwargs = {
            Contributor.name.name : name,
            Contributor.aliases.name : aliases,
            Contributor.extra.name : extra
        }

        if not name and not lc and not viaf:
            raise ValueError(
                "Cannot look up a Contributor without any identifying "
                "information whatsoever!")

        if name and not lc and not viaf:
            # We will not create a Contributor based solely on a name
            # unless there is no existing Contributor with that name.
            #
            # If there *are* contributors with that name, we will
            # return all of them.
            #
            # We currently do not check aliases when doing name lookups.
            q = _db.query(Contributor).filter(Contributor.name==name)
            contributors = q.all()
            if contributors:
                return contributors, False
            else:
                try:
                    contributor = Contributor(**create_method_kwargs)
                    _db.add(contributor)
                    _db.flush()
                    contributors = [contributor]
                    new = True
                except IntegrityError:
                    _db.rollback()
                    contributors = q.all()
                    new = False
        else:
            # We are perfecly happy to create a Contributor based solely
            # on lc or viaf.
            query = dict()
            if lc:
                query[Contributor.lc.name] = lc
            if viaf:
                query[Contributor.viaf.name] = viaf

            contributors, new = get_one_or_create(
                _db, Contributor, create_method_kwargs=create_method_kwargs,
                **query)

        return contributors, new

    def merge_into(self, destination):
        """Two Contributor records should be the same.

        Merge this one into the other one.

        For now, this should only be used when the exact same record
        comes in through two sources. It should not be used when two
        Contributors turn out to represent different names for the
        same human being, e.g. married names or (especially) pen
        names. Just because we haven't thought that situation through
        well enough.
        """
        if self == destination:
            # They're already the same.
            return
        logging.info(
            u"MERGING %r (%s) into %r (%s)",
            self,
            self.viaf,
            destination,
            destination.viaf
        )
        existing_aliases = set(destination.aliases)
        new_aliases = list(destination.aliases)
        for name in [self.name] + self.aliases:
            if name != destination.name and name not in existing_aliases:
                new_aliases.append(name)
        if new_aliases != destination.aliases:
            destination.aliases = new_aliases
        for k, v in self.extra.items():
            if not k in destination.extra:
                destination.extra[k] = v
        if not destination.lc:
            destination.lc = self.lc
        if not destination.viaf:
            destination.viaf = self.viaf
        if not destination.family_name:
            destination.family_name = self.family_name
        if not destination.display_name:
            destination.display_name = self.display_name
        if not destination.wikipedia_name:
            destination.wikipedia_name = self.wikipedia_name

        _db = Session.object_session(self)
        for contribution in self.contributions:
            # Is the new contributor already associated with this
            # Edition in the given role (in which case we delete
            # the old contribution) or not (in which case we switch the
            # contributor ID)?
            existing_record = _db.query(Contribution).filter(
                Contribution.contributor_id==destination.id,
                Contribution.edition_id==contribution.edition.id,
                Contribution.role==contribution.role)
            if existing_record.count():
                _db.delete(contribution)
            else:
                contribution.contributor_id = destination.id
        for contribution in self.work_contributions:
            existing_record = _db.query(WorkContribution).filter(
                WorkContribution.contributor_id==destination.id,
                WorkContribution.edition_id==contribution.edition.id,
                WorkContribution.role==contribution.role)
            if existing_record.count():
                _db.delete(contribution)
            else:
                contribution.contributor_id = destination.id
            contribution.contributor_id = destination.id
        # print "Commit before deletion."
        _db.commit()
        # print "Final deletion."
        _db.delete(self)
        # print "Committing after deletion."
        _db.commit()
        # _db.query(Contributor).filter(Contributor.id==self.id).delete()
        #_db.commit()
        #print "All done."

    # Regular expressions used by default_names().
    PARENTHETICAL = re.compile("\([^)]*\)")
    ALPHABETIC = re.compile("[a-zA-z]")
    NUMBERS = re.compile("[0-9]")

    DATE_RES = [re.compile("\(?" + x + "\)?") for x in 
                "[0-9?]+-",
                "[0-9]+st cent",
                "[0-9]+nd cent",
                "[0-9]+th cent",
                "\bcirca",
                ]


    def default_names(self, default_display_name=None):
        """Attempt to derive a family name ("Twain") and a display name ("Mark
        Twain") from a catalog name ("Twain, Mark").

        This is full of pitfalls, which is why we prefer to use data
        from VIAF. But when there is no data from VIAF, the output of
        this algorithm is better than the input in pretty much every
        case.
        """
        return self._default_names(self.name, default_display_name)

    @classmethod
    def _default_names(cls, name, default_display_name=None):
        original_name = name
        """Split out from default_names to make it easy to test."""
        display_name = default_display_name
        # "Little, Brown &amp; Co." => "Little, Brown & Co."
        name = name.replace("&amp;", "&")

        # "Philadelphia Broad Street Church (Philadelphia, Pa.)"
        #  => "Philadelphia Broad Street Church"
        name = cls.PARENTHETICAL.sub("", name)
        name = name.strip()

        if ', ' in name:
            # This is probably a personal name.
            parts = name.split(", ")
            if len(parts) > 2:
                # The most likely scenario is that the final part
                # of the name is a date or a set of dates. If this
                # seems true, just delete that part.
                if (cls.NUMBERS.search(parts[-1])
                    or not cls.ALPHABETIC.search(parts[-1])):
                    parts = parts[:-1]
            # The final part of the name may have a date or a set
            # of dates at the end. If so, remove it from that string.
            final = parts[-1]
            for date_re in cls.DATE_RES:
                m = date_re.search(final)
                if m:
                    new_part = final[:m.start()].strip() 
                    if new_part:
                        parts[-1] = new_part
                    else:
                        del parts[-1]
                    break
               
            family_name = parts[0]
            p = parts[-1].lower()
            if (p in ('llc', 'inc', 'inc.')
                or p.endswith("company") or p.endswith(" co.")
                or p.endswith(" co")):
                # No, this is a corporate name that contains a comma.
                # It can't be split on the comma, so don't bother.
                family_name = None
                display_name = display_name or name
            if not display_name:
                # The fateful moment. Swap the second string and the
                # first string.
                if len(parts) == 1:
                    display_name = parts[0]
                    family_name = display_name
                else:
                    display_name = parts[1] + " " + parts[0]
                if len(parts) > 2:
                    # There's a leftover bit.
                    if parts[2] in ('Mrs.', 'Mrs', 'Sir'):
                        # "Jones, Bob, Mrs."
                        #  => "Mrs. Bob Jones"
                        display_name = parts[2] + " " + display_name
                    else:
                        # "Jones, Bob, Jr."
                        #  => "Bob Jones, Jr."
                        display_name += ", " + " ".join(parts[2:])
        else:
            # Since there's no comma, this is probably a corporate name.
            family_name = None
            display_name = name
        #print " Default names for %s" % original_name
        #print "  Family name: %s" % family_name
        #print "  Display name: %s" % display_name
        #print
        return family_name, display_name


class Contribution(Base):
    """A contribution made by a Contributor to a Edition."""
    __tablename__ = 'contributions'
    id = Column(Integer, primary_key=True)
    edition_id = Column(Integer, ForeignKey('editions.id'), index=True,
                           nullable=False)
    contributor_id = Column(Integer, ForeignKey('contributors.id'), index=True,
                            nullable=False)
    role = Column(Unicode, index=True, nullable=False)
    __table_args__ = (
        UniqueConstraint('edition_id', 'contributor_id', 'role'),
    )


class WorkContribution(Base):
    """A contribution made by a Contributor to a Work."""
    __tablename__ = 'workcontributions'
    id = Column(Integer, primary_key=True)
    work_id = Column(Integer, ForeignKey('works.id'), index=True,
                     nullable=False)
    contributor_id = Column(Integer, ForeignKey('contributors.id'), index=True,
                            nullable=False)
    role = Column(Unicode, index=True, nullable=False)
    __table_args__ = (
        UniqueConstraint('work_id', 'contributor_id', 'role'),
    )


class Edition(Base):

    """A lightly schematized collection of metadata for a work, or an
    edition of a work, or a book, or whatever. If someone thinks of it
    as a "book" with a "title" it can go in here.
    """

    __tablename__ = 'editions'
    id = Column(Integer, primary_key=True)

    data_source_id = Column(Integer, ForeignKey('datasources.id'), index=True)

    MAX_THUMBNAIL_HEIGHT = 300
    MAX_THUMBNAIL_WIDTH = 200

    # This Edition is associated with one particular
    # identifier--the one used by its data source to identify
    # it. Through the Equivalency class, it is associated with a
    # (probably huge) number of other identifiers.
    primary_identifier_id = Column(
        Integer, ForeignKey('identifiers.id'), index=True)

    # A Edition may be associated with a single Work.
    work_id = Column(Integer, ForeignKey('works.id'), index=True)

    # A Edition may be the primary identifier associated with its
    # Work, or it may not be.
    is_primary_for_work = Column(Boolean, index=True, default=False)

    # An Edition may show up in many CustomListEntries.
    custom_list_entries = relationship("CustomListEntry", backref="edition")

    title = Column(Unicode, index=True)
    sort_title = Column(Unicode, index=True)
    subtitle = Column(Unicode, index=True)
    series = Column(Unicode, index=True)

    # This is not a foreign key per se; it's a calculated UUID-like
    # identifier for this work based on its title and author, used to
    # group together different editions of the same work.
    permanent_work_id = Column(String(36), index=True)

    # A string depiction of the authors' names.
    author = Column(Unicode, index=True)
    sort_author = Column(Unicode, index=True)

    contributions = relationship("Contribution", backref="edition")

    language = Column(Unicode, index=True)
    publisher = Column(Unicode, index=True)
    imprint = Column(Unicode, index=True)

    # `published is the original publication date of the
    # text. `issued` is when made available in this ebook edition. A
    # Project Gutenberg text was likely `published` long before being
    # `issued`.
    issued = Column(Date)
    published = Column(Date)

    BOOK_MEDIUM = u"Book"
    PERIODICAL_MEDIUM = u"Periodical"
    AUDIO_MEDIUM = u"Audio"
    MUSIC_MEDIUM = u"Music"
    VIDEO_MEDIUM = u"Video"

    ELECTRONIC_FORMAT = u"Electronic"
    CODEX_FORMAT = u"Codex"

    medium_to_additional_type = {
        BOOK_MEDIUM : u"http://schema.org/Book",
        AUDIO_MEDIUM : u"http://schema.org/AudioObject",
        PERIODICAL_MEDIUM : u"http://schema.org/PublicationIssue",
        MUSIC_MEDIUM :  u"http://schema.org/MusicRecording",
        VIDEO_MEDIUM :  u"http://schema.org/VideoObject",
    }

    additional_type_to_medium = {}
    for k, v in medium_to_additional_type.items():
        additional_type_to_medium[v] = k

    medium = Column(
        Enum(BOOK_MEDIUM, PERIODICAL_MEDIUM, AUDIO_MEDIUM,
             MUSIC_MEDIUM, VIDEO_MEDIUM, name="medium"),
        default=BOOK_MEDIUM, index=True
    )

    cover_id = Column(
        Integer, ForeignKey(
            'resources.id', use_alter=True, name='fk_editions_summary_id'), 
        index=True)
    # These two let us avoid actually loading up the cover Resource
    # every time.
    cover_full_url = Column(Unicode)
    cover_thumbnail_url = Column(Unicode)
    
    # This lets us avoid a lot of work figuring out the best open
    # access link for this Edition.
    open_access_download_url = Column(Unicode)

    # An OPDS entry containing all metadata about this entry that
    # would be relevant to display to a library patron.
    simple_opds_entry = Column(Unicode, default=None)

    # Information kept in here probably won't be used.
    extra = Column(MutableDict.as_mutable(JSON), default={})

    def __repr__(self):
        id_repr = repr(self.primary_identifier).decode("utf8")
        a = (u"Edition %s [%r] (%s/%s/%s)" % (
            self.id, id_repr, self.title,
            ", ".join([x.name for x in self.contributors]),
            self.language))
        return a.encode("utf8")

    @property
    def language_code(self):
        return LanguageCodes.three_to_two.get(self.language, self.language)

    @property
    def contributors(self):
        return [x.contributor for x in self.contributions]

    @property
    def author_contributors(self):
        """All 'author'-type contributors, with the primary author first,
        other authors sorted by sort name.
        """
        primary_author = None
        other_authors = []
        acceptable_substitutes = defaultdict(list)
        if not self.contributions:
            return []

        # If there is one and only one contributor, return them, no
        # matter what their role is.
        if len(self.contributions) == 1:
            return [self.contributions[0].contributor]

        # There is more than one contributor. Try to pick out the ones
        # that rise to the level of being 'authors'.
        for x in self.contributions:
            if not primary_author and x.role == Contributor.PRIMARY_AUTHOR_ROLE:
                primary_author = x.contributor
            elif x.role in Contributor.AUTHOR_ROLES:
                other_authors.append(x.contributor)
            elif x.role.lower().startswith('author and'):
                other_authors.append(x.contributor)
            elif (x.role in Contributor.AUTHOR_SUBSTITUTE_ROLES
                  or x.role in Contributor.PERFORMER_ROLES):
                l = acceptable_substitutes[x.role]
                if x.contributor not in l:
                    l.append(x.contributor)
        if primary_author:
            return [primary_author] + sorted(other_authors, key=lambda x: x.name)

        if other_authors:
            return other_authors

        for role in (
                Contributor.AUTHOR_SUBSTITUTE_ROLES 
                + Contributor.PERFORMER_ROLES):
            if role in acceptable_substitutes:
                contributors = acceptable_substitutes[role]
                return sorted(contributors, key=lambda x: x.name)
        else:
            # There are roles, but they're so random that we can't be
            # sure who's the 'author' or so low on the creativity
            # scale (like 'Executive producer') that we just don't
            # want to put them down as 'author'.
            return []


    @classmethod
    def for_foreign_id(cls, _db, data_source,
                       foreign_id_type, foreign_id,
                       create_if_not_exists=True):
        """Find the Edition representing the given data source's view of
        the work that it primarily identifies by foreign ID.

        e.g. for_foreign_id(_db, DataSource.OVERDRIVE,
                            Identifier.OVERDRIVE_ID, uuid)

        finds the Edition for Overdrive's view of a book identified
        by Overdrive UUID.

        This:

        for_foreign_id(_db, DataSource.OVERDRIVE, Identifier.ISBN, isbn)

        will probably return nothing, because although Overdrive knows
        that books have ISBNs, it doesn't use ISBN as a primary
        identifier.
        """
        # Look up the data source if necessary.
        if isinstance(data_source, basestring):
            data_source = DataSource.lookup(_db, data_source)

        identifier, ignore = Identifier.for_foreign_id(
            _db, foreign_id_type, foreign_id)

        # Combine the two to get/create a Edition.
        if create_if_not_exists:
            f = get_one_or_create
            kwargs = dict()
        else:
            f = get_one
            kwargs = dict()
        r = f(_db, Edition, data_source=data_source,
                 primary_identifier=identifier,
                 **kwargs)
        return r

    @property
    def license_pool(self):
        """The Edition's corresponding LicensePool, if any.
        """
        _db = Session.object_session(self)
        return get_one(_db, LicensePool,
                       data_source=self.data_source,
                       identifier=self.primary_identifier)

    def equivalencies(self, _db):
        """All the direct equivalencies between this record's primary
        identifier and other Identifiers.
        """
        return self.primary_identifier.equivalencies
        
    def equivalent_identifier_ids(self, levels=3, threshold=0.5):
        """All Identifiers equivalent to this record's primary identifier,
        at the given level of recursion."""
        return self.primary_identifier.equivalent_identifier_ids(
            levels, threshold)

    def equivalent_identifiers(self, levels=3, threshold=0.5, type=None):
        """All Identifiers equivalent to this
        Edition's primary identifier, at the given level of recursion.
        """
        _db = Session.object_session(self)
        identifier_ids = self.equivalent_identifier_ids(levels, threshold)
        q = _db.query(Identifier).filter(
            Identifier.id.in_(identifier_ids))
        if type:
            if isinstance(type, list):
                q = q.filter(Identifier.type.in_(type))
            else:
                q = q.filter(Identifier.type==type)
        return q

    def equivalent_editions(self, levels=5, threshold=0.5):
        """All Editions whose primary ID is equivalent to this Edition's
        primary ID, at the given level of recursion.

        Five levels is enough to go from a Gutenberg ID to an Overdrive ID
        (Gutenberg ID -> OCLC Work ID -> OCLC Number -> ISBN -> Overdrive ID)
        """
        _db = Session.object_session(self)
        identifier_ids = self.equivalent_identifier_ids(levels, threshold)
        return _db.query(Edition).filter(
            Edition.primary_identifier_id.in_(identifier_ids))

    @classmethod
    def missing_coverage_from(
            cls, _db, edition_data_sources, coverage_data_source, 
            operation=None
    ):
        """Find Editions from `edition_data_source` whose primary
        identifiers have no CoverageRecord from
        `coverage_data_source`.

        e.g.

         gutenberg = DataSource.lookup(_db, DataSource.GUTENBERG)
         oclc_classify = DataSource.lookup(_db, DataSource.OCLC)
         missing_coverage_from(_db, gutenberg, oclc_classify)

        will find Editions that came from Project Gutenberg and
        have never been used as input to the OCLC Classify web
        service.

        """
        if isinstance(edition_data_sources, DataSource):
            edition_data_sources = [edition_data_sources]
        edition_data_source_ids = [x.id for x in edition_data_sources]
        join_clause = (
            (Edition.primary_identifier_id==CoverageRecord.identifier_id) &
            (CoverageRecord.data_source_id==coverage_data_source.id) &
            (CoverageRecord.operation==operation)
        )
        
        q = _db.query(Edition).outerjoin(
            CoverageRecord, join_clause)
        if edition_data_source_ids:
            q = q.filter(Edition.data_source_id.in_(edition_data_source_ids))
        q2 = q.filter(CoverageRecord.id==None)
        return q2


    @classmethod
    def _content(cls, content, is_html=False):
        """Represent content that might be plain-text or HTML.

        e.g. a book's summary.
        """
        if not content:
            return None
        if is_html:
            type = "html"
        else:
            type = "text"
        return dict(type=type, value=content)

    def set_open_access_link(self):
        resource = self.best_open_access_link
        if resource and resource.representation:
            url = resource.representation.mirror_url
        else:
            url = None
        self.open_access_download_url = url

    def set_cover(self, resource):
        old_cover = self.cover
        old_cover_full_url = self.cover_full_url
        self.cover = resource
        self.cover_full_url = resource.representation.mirror_url

        # TODO: In theory there could be multiple scaled-down
        # versions of this representation and we need some way of
        # choosing between them. Right now we just pick the first one
        # that works.
        if (resource.representation.image_height
            and resource.representation.image_height <= self.MAX_THUMBNAIL_HEIGHT):
            # This image doesn't need a thumbnail.
            self.cover_thumbnail_url = resource.representation.mirror_url
        else:
            for scaled_down in resource.representation.thumbnails:
                if scaled_down.mirror_url and scaled_down.mirrored_at:
                    self.cover_thumbnail_url = scaled_down.mirror_url
                    break
        if old_cover != self.cover or old_cover_full_url != self.cover_full_url:
            logging.debug(
                "Setting cover for %s/%s: full=%s thumb=%s", 
                self.primary_identifier.type, self.primary_identifier.identifier,
                self.cover_full_url, self.cover_thumbnail_url
            )

    def add_contributor(self, name, roles, aliases=None, lc=None, viaf=None,
                        **kwargs):
        """Assign a contributor to this Edition."""
        _db = Session.object_session(self)
        if isinstance(roles, basestring):
            roles = [roles]            

        # First find or create the Contributor.
        if isinstance(name, Contributor):
            contributor = name
        else:
            contributor, was_new = Contributor.lookup(
                _db, name, lc, viaf, aliases)
            if isinstance(contributor, list):
                # Contributor was looked up/created by name,
                # which returns a list.
                contributor = contributor[0]

        # Then add their Contributions.
        for role in roles:
            contribution, was_new = get_one_or_create(
                _db, Contribution, edition=self, contributor=contributor,
                role=role)
        return contributor

    def similarity_to(self, other_record):
        """How likely is it that this record describes the same book as the
        given record?

        1 indicates very strong similarity, 0 indicates no similarity
        at all.

        For now we just compare the sets of words used in the titles
        and the authors' names. This should be good enough for most
        cases given that there is usually some preexisting reason to
        suppose that the two records are related (e.g. OCLC said
        they were).

        Most of the Editions are from OCLC Classify, and we expect
        to get some of them wrong (e.g. when a single OCLC work is a
        compilation of several novels by the same author). That's okay
        because those Editions aren't backed by
        LicensePools. They're purely informative. We will have some
        bad information in our database, but the clear-cut cases
        should outnumber the fuzzy cases, so we we should still group
        the Editions that really matter--the ones backed by
        LicensePools--together correctly.
        
        TODO: apply much more lenient terms if the two Editions are
        identified by the same ISBN or other unique identifier.
        """
        if other_record == self:
            # A record is always identical to itself.
            return 1

        if other_record.language == self.language:
            # The books are in the same language. Hooray!
            language_factor = 1
        else:
            if other_record.language and self.language:
                # Each record specifies a different set of languages. This
                # is an immediate disqualification.
                return 0
            else:
                # One record specifies a language and one does not. This
                # is a little tricky. We're going to apply a penalty, but
                # since the majority of records we're getting from OCLC are in
                # English, the penalty will be less if one of the
                # languages is English. It's more likely that an unlabeled
                # record is in English than that it's in some other language.
                if self.language == 'eng' or other_record.language == 'eng':
                    language_factor = 0.80
                else:
                    language_factor = 0.50
       
        title_quotient = MetadataSimilarity.title_similarity(
            self.title, other_record.title)

        author_quotient = MetadataSimilarity.author_similarity(
            self.author_contributors, other_record.author_contributors)
        if author_quotient == 0:
            # The two works have no authors in common. Immediate
            # disqualification.
            return 0

        # We weight title more heavily because it's much more likely
        # that one author wrote two different books than that two
        # books with the same title have different authors.
        return language_factor * (
            (title_quotient * 0.80) + (author_quotient * 0.20))

    def apply_similarity_threshold(self, candidates, threshold=0.5):
        """Yield the Editions from the given list that are similar 
        enough to this one.
        """
        for candidate in candidates:
            if self == candidate:
                yield candidate
            else:
                similarity = self.similarity_to(candidate)
                if similarity >= threshold:
                    yield candidate

    @property
    def best_open_access_link(self):
        """Find the best open-access Resource for this Edition."""
        pool = self.license_pool
        if not pool:
            return None

        best = None
        for resource in pool.open_access_links:
            if not any(
                    [resource.representation and
                     resource.representation.media_type and
                     resource.representation.media_type.startswith(x) 
                     for x in Representation.SUPPORTED_BOOK_MEDIA_TYPES]):
                # This representation is not in a media type we 
                # support. We can't serve it, so we won't consider it.
                continue
                
            data_source_priority = resource.open_access_source_priority
            if not best or data_source_priority > best_priority:
                # Something is better than nothing.
                best = resource
                best_priority = data_source_priority
                continue

            if (best.data_source.name==DataSource.GUTENBERG
                and resource.data_source.name==DataSource.GUTENBERG
                and 'noimages' in best.representation.mirror_url
                and not 'noimages' in resource.representation.mirror_url):
                # A Project Gutenberg-ism: an epub without 'noimages'
                # in the filename is better than an epub with
                # 'noimages' in the filename.
                best = resource
                best_priority = data_source_priority
                continue

        return best

    def best_cover_within_distance(self, distance, threshold=0.5):
        _db = Session.object_session(self)
        flattened_data = [self.primary_identifier.id]
        if distance > 0:
            data = Identifier.recursively_equivalent_identifier_ids(
                _db, flattened_data, distance, threshold=threshold)
            flattened_data = Identifier.flatten_identifier_ids(data)

        return Identifier.best_cover_for(_db, flattened_data)

    @property
    def title_for_permanent_work_id(self):
        title = self.title
        if self.subtitle:
            title += (": " + self.subtitle)
        return title

    @property
    def author_for_permanent_work_id(self):
        authors = self.author_contributors
        if authors:
            # Use the sort name of the primary author.
            author = authors[0].name
        else:
            # This may be an Edition that represents an item on a best-seller list
            # or something like that. In this case it wouldn't have any Contributor
            # objects, just an author string. Use that.
            author = self.sort_author or self.author
        return author

    def calculate_permanent_work_id(self, debug=False):
        title = self.title_for_permanent_work_id
        author = self.author_for_permanent_work_id

        if self.medium == Edition.BOOK_MEDIUM:
            medium = "book"
        elif self.medium == Edition.AUDIO_MEDIUM:
            medium = "book"
        elif self.medium == Edition.MUSIC_MEDIUM:
            medium = "music"
        elif self.medium == Edition.PERIODICAL_MEDIUM:
            medium = "book"
        elif self.medium == Edition.VIDEO_MEDIUM:
            medium = "movie"

        w = WorkIDCalculator
        norm_title = w.normalize_title(title)
        norm_author = w.normalize_author(author)

        old_id = self.permanent_work_id
        self.permanent_work_id = self.calculate_permanent_work_id_for_title_and_author(
            title, author, medium)
        args = (
            "Permanent work ID for %d: %s/%s -> %s/%s/%s -> %s (was %s)",
            self.id, title, author, norm_title, norm_author, medium,
                self.permanent_work_id, old_id
        )
        if debug:
            logging.debug(*args)
        elif old_id != self.permanent_work_id:
            logging.info(*args)

    @classmethod
    def calculate_permanent_work_id_for_title_and_author(
            cls, title, author, medium):
        w = WorkIDCalculator
        norm_title = w.normalize_title(title)
        norm_author = w.normalize_author(author)

        return WorkIDCalculator.permanent_id(
            norm_title, norm_author, medium)

    def better_primary_edition_than(self, champion):
        # Something is better than nothing.
        if not champion:
            return True

        # A edition with no license pool will only be chosen above,
        # under the 'something is better than nothing' rule.
        pool = self.license_pool
        if not pool:
            return False

        if not champion.license_pool:
            # An edition with a license pool beats a previous
            # champion-by-default without one.
            return True

        if pool.open_access:
            # Keep track of where the best open-access link for
            # this license pool comes from. It may affect which
            # license pool to use.
            open_access_resource = self.best_open_access_link
            if not open_access_resource:
                # An open-access edition with no usable download link will
                # only be chosen if there is no alternative.
                return False

            if not champion.license_pool.open_access:
                # Open access is better than not.
                return True

            # Both this pool and the champion are open access. But
            # open-access with a high-quality text beats open
            # access with a low-quality text.
            champion_resource = champion.best_open_access_link
            if not champion.best_open_access_link:
                champion_book_source_priority = -100
            else:
                champion_book_source_priority = champion_resource.open_access_source_priority
            book_source_priority = open_access_resource.open_access_source_priority
            if book_source_priority > champion_book_source_priority:
                if champion_resource:
                    champion_resource_url = champion_resource.url
                else:
                    champion_resource_url = 'None'
                logging.info(
                    "%s beats %s",
                    open_access_resource.url, champion_resource_url
                )
                return True
            elif book_source_priority < champion_book_source_priority:
                return False
            elif (self.data_source.name == DataSource.GUTENBERG
                  and champion.data_source.name == DataSource.GUTENBERG):
                # Higher Gutenberg numbers beat lower Gutenberg numbers.
                champion_id = int(
                    champion.primary_identifier.identifier)
                competitor_id = int(
                    self.primary_identifier.identifier)

                if competitor_id > champion_id:
                    champion = self
                    champion_book_source_priority = book_source_priority
                    logging.info(
                        "Gutenberg %d beats Gutenberg %d",
                        competitor_id, champion_id
                    )
                    return True

        # More licenses is better than fewer.
        if (self.license_pool.licenses_owned
            > champion.license_pool.licenses_owned):
            return True

        # More available licenses is better than fewer.
        if (self.license_pool.licenses_available
            > champion.license_pool.licenses_available):
            return True

        # Fewer patrons in the hold queue is better than more.
        if (self.license_pool.patrons_in_hold_queue
            < champion.license_pool.patrons_in_hold_queue):
            return True

        return False

    UNKNOWN_AUTHOR = u"[Unknown]"

    def calculate_presentation(self, policy=None):
        """Make sure the presentation of this Edition is up-to-date."""
        _db = Session.object_session(self)
        changed = False
        if policy is None:
            policy = PresentationCalculationPolicy()

        # Gather information up front that will be used to determine
        # whether this method actually did anything.
        old_author = self.author
        old_sort_author = self.sort_author
        old_sort_title = self.sort_title
        old_work_id = self.permanent_work_id
        old_open_access_download_url = self.open_access_download_url
        old_cover = self.cover
        old_cover_full_url = self.cover_full_url

        if policy.set_edition_metadata:
            self.author, self.sort_author = self.calculate_author()
            self.sort_title = TitleProcessor.sort_title_for(self.title)
            self.calculate_permanent_work_id()
            self.set_open_access_link()
            CoverageRecord.add_for(
                self, data_source=self.data_source,
                operation=CoverageRecord.SET_EDITION_METADATA_OPERATION
            )

        if policy.choose_cover:
            self.choose_cover()

        if (self.author != old_author 
            or self.sort_author != old_sort_author
            or self.sort_title != old_sort_title
            or self.permanent_work_id != old_work_id
            or self.open_access_download_url != old_open_access_download_url
            or self.cover != old_cover
            or self.cover_full_url != old_cover_full_url
        ):
            changed = True

        if changed:
            # last_update_time tracks the last time the data 
            # actually changed.
            self.last_update_time = datetime.datetime.utcnow()

        # Now that everything's calculated, log it.
        if policy.verbose:
            if changed:
                changed_status = "changed"
                level = logging.info
            else:
                changed_status = "unchanged"
                level = logging.debug

            msg = u"Presentation %s for Edition %s (by %s, pub=%s, ident=%s/%s, pwid=%s, language=%s, cover=%r)"
            args = [changed_status, self.title, self.author, self.publisher, 
                    self.primary_identifier.type, self.primary_identifier.identifier,
                    self.permanent_work_id, self.language
            ]
            if self.cover and self.cover.representation:
                args.append(self.cover.representation.mirror_url)
            else:
                args.append(None)
            level(msg, *args)
        return changed

    def calculate_author(self):
        """Turn the list of Contributors into string values for .author
        and .sort_author.
        """
        sort_names = []
        display_names = []
        for author in self.author_contributors:
            if author.name and not author.display_name or not author.family_name:
                default_family, default_display = author.default_names()
            display_name = author.display_name or default_display or author.name
            family_name = author.family_name or default_family or author.name
            display_names.append([family_name, display_name])
            sort_names.append(author.name)
        if display_names:
            author = ", ".join([x[1] for x in sorted(display_names)])
        else:
            author = self.UNKNOWN_AUTHOR
        if sort_names:
            sort_author = " ; ".join(sorted(sort_names))
        else:
            sort_author = self.UNKNOWN_AUTHOR
        return author, sort_author

    def choose_cover(self):
        """Try to find a cover that can be used for this Edition."""
        for distance in (0, 5):
            # If there's a cover directly associated with the
            # Edition's primary ID, use it. Otherwise, find the
            # best cover associated with any related identifier.
            best_cover, covers = self.best_cover_within_distance(distance)
            if best_cover:
                if not best_cover.representation:
                    logging.warn(
                        "Best cover for %r has no representation!",
                        self.primary_identifier,
                    )
                else:
                    rep = best_cover.representation
                    if not rep.mirrored_at and not rep.thumbnails:
                        logging.warn(
                            "Best cover for %r (%s) was never mirrored or thumbnailed!",
                            self.primary_identiifer, 
                            rep.url
                        )
                self.set_cover(best_cover)
                break

        # Whether or not we succeeded in setting the cover,
        # record the fact that we tried.
        CoverageRecord.add_for(
            self, data_source=self.data_source,
            operation=CoverageRecord.CHOOSE_COVER_OPERATION
        )


Index("ix_editions_data_source_id_identifier_id", Edition.data_source_id, Edition.primary_identifier_id, unique=True)
Index("ix_editions_work_id_is_primary_for_work_id", Edition.work_id, Edition.is_primary_for_work)

class WorkGenre(Base):
    """An assignment of a genre to a work."""

    __tablename__ = 'workgenres'
    id = Column(Integer, primary_key=True)
    genre_id = Column(Integer, ForeignKey('genres.id'), index=True)
    work_id = Column(Integer, ForeignKey('works.id'), index=True)
    affinity = Column(Float, index=True, default=0)

    @classmethod
    def from_genre(cls, genre):
        wg = WorkGenre()
        wg.genre = genre
        return wg

    def __repr__(self):
        return "%s (%d%%)" % (self.genre.name, self.affinity*100)


class PresentationCalculationPolicy(object):
    """Which parts of the Work or Edition's presentation
    are we actually looking to update?
    """
    def __init__(self, 
                 choose_edition=True, 
                 set_edition_metadata=True,
                 classify=True,
                 choose_summary=True, 
                 calculate_quality=True,
                 choose_cover=True,
                 regenerate_opds_entries=False, 
                 update_search_index=False,
                 verbose=True,
    ):
        self.choose_edition = choose_edition
        self.set_edition_metadata = set_edition_metadata
        self.classify = classify
        self.choose_summary=choose_summary
        self.calculate_quality=calculate_quality
        self.choose_cover = choose_cover

        # We will regenerate OPDS entries if any of the metadata
        # changes, but if regenerate_opds_entries is True we will
        # _always_ do so. This is so we can regenerate _all_ the OPDS
        # entries if the OPDS presentation algorithm changes.
        self.regenerate_opds_entries = regenerate_opds_entries

        # Similarly for update_search_index.
        self.update_search_index = update_search_index

        self.verbose = verbose

    @classmethod
    def recalculate_everything(cls):
        """A PresentationCalculationPolicy that always recalculates
        everything, even when it doesn't seem necessary.
        """
        return PresentationCalculationPolicy(
            regenerate_opds_entries=True,
            update_search_index=True,
        )


class Work(Base):

    APPEALS_URI = "http://librarysimplified.org/terms/appeals/"

    CHARACTER_APPEAL = "Character"
    LANGUAGE_APPEAL = "Language"
    SETTING_APPEAL = "Setting"
    STORY_APPEAL = "Story"
    UNKNOWN_APPEAL = "Unknown"
    NOT_APPLICABLE_APPEAL = "Not Applicable"
    NO_APPEAL = "None"

    CURRENTLY_AVAILABLE = "currently_available"
    ALL = "all"

    # If no quality data is available for a work, it will be assigned
    # a default quality based on where we got it.
    #
    # The assumption is that a librarian would not have ordered a book
    # if it didn't meet a minimum level of quality.
    #
    # For data sources where librarians tend to order big packages of
    # books instead of selecting individual titles, the default
    # quality is lower. For data sources where there is no curation at
    # all, the default quality is zero.
    #
    # If there is absolutely no way to get quality data for a curated
    # data source, each work is assigned the minimum level of quality
    # necessary to show up in featured feeds.
    default_quality_by_data_source = {
        DataSource.GUTENBERG: 0,
        DataSource.OVERDRIVE: 0.4,
        DataSource.THREEM : 0.65,
        DataSource.AXIS_360: 0.65,
        DataSource.STANDARD_EBOOKS: 0.8,
        DataSource.UNGLUE_IT: 0.4,
        DataSource.PLYMPTON: 0.5,
    }

    __tablename__ = 'works'
    id = Column(Integer, primary_key=True)

    # One Work may have copies scattered across many LicensePools.
    license_pools = relationship("LicensePool", backref="work", lazy='joined')

    # A single Work may claim many Editions.
    editions = relationship("Edition", backref="work")

    # But for consistency's sake, a Work takes its presentation
    # metadata from a single Edition.

    clause = "and_(Edition.work_id==Work.id, Edition.is_primary_for_work==True)"
    primary_edition = relationship(
        "Edition", primaryjoin=clause, uselist=False, lazy='joined')

    # One Work may have many asosciated WorkCoverageRecords.
    coverage_records = relationship("WorkCoverageRecord", backref="work")

    # One Work may participate in many WorkGenre assignments.
    genres = association_proxy('work_genres', 'genre',
                               creator=WorkGenre.from_genre)
    work_genres = relationship("WorkGenre", backref="work",
                               cascade="all, delete-orphan")
    audience = Column(Unicode, index=True)
    target_age = Column(INT4RANGE, index=True)
    fiction = Column(Boolean, index=True)

    summary_id = Column(
        Integer, ForeignKey(
            'resources.id', use_alter=True, name='fk_works_summary_id'), 
        index=True)
    # This gives us a convenient place to store a cleaned-up version of
    # the content of the summary Resource.
    summary_text = Column(Unicode)

    # The overall suitability of this work for unsolicited
    # presentation to a patron. This is a calculated value taking both
    # rating and popularity into account.
    quality = Column(Numeric(4,3), index=True)

    # The overall rating given to this work.
    rating = Column(Float, index=True)

    # The overall current popularity of this work.
    popularity = Column(Float, index=True)

    # A random number associated with this work, used for sampling/
    random = Column(Numeric(4,3), index=True)

    appeal_type = Enum(CHARACTER_APPEAL, LANGUAGE_APPEAL, SETTING_APPEAL,
                       STORY_APPEAL, NOT_APPLICABLE_APPEAL, NO_APPEAL,
                       UNKNOWN_APPEAL, name="appeal")

    primary_appeal = Column(appeal_type, default=None, index=True)
    secondary_appeal = Column(appeal_type, default=None, index=True)

    appeal_character = Column(Float, default=None, index=True)
    appeal_language = Column(Float, default=None, index=True)
    appeal_setting = Column(Float, default=None, index=True)
    appeal_story = Column(Float, default=None, index=True)

    # The last time the availability or metadata changed for this Work.
    last_update_time = Column(DateTime, index=True)

    # This is set to True once all metadata and availability
    # information has been obtained for this Work. Until this is True,
    # the work will not show up in feeds.
    presentation_ready = Column(Boolean, default=False, index=True)

    # This is the last time we tried to make this work presentation ready.
    presentation_ready_attempt = Column(DateTime, default=None, index=True)

    # This is the error that occured while trying to make this Work
    # presentation ready. Until this is cleared, no further attempt
    # will be made to make the Work presentation ready.
    presentation_ready_exception = Column(Unicode, default=None, index=True)

    # A Work may be merged into one other Work.
    was_merged_into_id = Column(Integer, ForeignKey('works.id'), index=True)
    was_merged_into = relationship("Work", remote_side = [id])

    # A precalculated OPDS entry containing all metadata about this
    # work that would be relevant to display to a library patron.
    simple_opds_entry = Column(Unicode, default=None)

    # A precalculated OPDS entry containing all metadata about this
    # work that would be relevant to display in a machine-to-machine
    # integration context.
    verbose_opds_entry = Column(Unicode, default=None)

    @property
    def title(self):
        if self.primary_edition:
            return self.primary_edition.title
        return None

    @property
    def sort_title(self):
        if not self.primary_edition:
            return None
        return self.primary_edition.sort_title or self.primary_edition.title

    @property
    def subtitle(self):
        if not self.primary_edition:
            return None
        return self.primary_edition.subtitle

    @property
    def series(self):
        if not self.primary_edition:
            return None
        return self.primary_edition.series

    @property
    def author(self):
        if self.primary_edition:
            return self.primary_edition.author
        return None

    @property
    def sort_author(self):
        if not self.primary_edition:
            return None
        return self.primary_edition.sort_author or self.primary_edition.author

    @property
    def language(self):
        if self.primary_edition:
            return self.primary_edition.language
        return None

    @property
    def language_code(self):
        if not self.primary_edition:
            return None
        return self.primary_edition.language_code

    @property
    def publisher(self):
        if not self.primary_edition:
            return None
        return self.primary_edition.publisher

    @property
    def imprint(self):
        if not self.primary_edition:
            return None
        return self.primary_edition.imprint

    @property
    def cover_full_url(self):
        if not self.primary_edition:
            return None
        return self.primary_edition.cover_full_url

    @property
    def cover_thumbnail_url(self):
        if not self.primary_edition:
            return None
        return self.primary_edition.cover_thumbnail_url

    @property
    def target_age_string(self):
        lower = self.target_age.lower
        upper = self.target_age.upper
        if not upper and not lower:
            return None
        if lower and not upper:
            return str(lower)
        if upper and not lower:
            return str(upper)
        return "%s-%s" % (lower,upper)

    @property
    def has_open_access_license(self):
        return any(x.open_access for x in self.license_pools)

    def __repr__(self):
        return (u'%s "%s" (%s) %s %s (%s wr, %s lp)' % (
                self.id, self.title, self.author, ", ".join([g.name for g in self.genres]), self.language,
                len(self.editions), len(self.license_pools))).encode("utf8")

    def set_summary(self, resource):
        self.summary = resource
        # TODO: clean up the content
        if resource and resource.representation:
            self.summary_text = resource.representation.unicode_content
        else:
            self.summary_text = ""
        WorkCoverageRecord.add_for(
            self, operation=WorkCoverageRecord.SUMMARY_OPERATION
        )

    @classmethod
    def feed_query(cls, _db, languages, availability=CURRENTLY_AVAILABLE):
        """Return a query against Work suitable for using in OPDS feeds."""
        q = _db.query(Work).join(Work.primary_edition)
        q = q.join(Work.license_pools).join(LicensePool.data_source).join(LicensePool.identifier)
        q = q.options(
            contains_eager(Work.license_pools),
            contains_eager(Work.primary_edition),
            contains_eager(Work.license_pools, LicensePool.data_source),
            contains_eager(Work.license_pools, LicensePool.edition),
            contains_eager(Work.license_pools, LicensePool.identifier),
            defer(Work.verbose_opds_entry),
            defer(Work.primary_edition, Edition.extra),
            defer(Work.license_pools, LicensePool.edition, Edition.extra),
        )
        if availability == cls.CURRENTLY_AVAILABLE:
            or_clause = or_(
                LicensePool.open_access==True,
                LicensePool.licenses_available > 0)
        else:
            or_clause = or_(
                LicensePool.open_access==True,
                LicensePool.licenses_owned > 0)
        q = q.filter(or_clause)
        q = q.filter(
            Edition.language.in_(languages),
            Work.was_merged_into == None,
            Work.presentation_ready == True,
            Edition.medium == Edition.BOOK_MEDIUM,
        )

        q = q.filter(LicensePool.delivery_mechanisms.any(
            DeliveryMechanism.default_client_can_fulfill==True)
        )
        return q

    @classmethod
    def with_genre(cls, _db, genre):
        """Find all Works classified under the given genre."""
        if isinstance(genre, basestring):
            genre, ignore = Genre.lookup(_db, genre)
        return _db.query(Work).join(WorkGenre).filter(WorkGenre.genre==genre)

    @classmethod
    def with_no_genres(self, q):
        """Modify a query so it finds only Works that are not classified under
        any genre."""
        q = q.outerjoin(Work.work_genres)
        q = q.options(contains_eager(Work.work_genres))
        q = q.filter(WorkGenre.genre==None)
        return q

    def all_editions(self, recursion_level=5):
        """All Editions identified by a Identifier equivalent to 
        any of the primary identifiers of this Work's Editions.

        `recursion_level` controls how far to go when looking for equivalent
        Identifiers.
        """
        _db = Session.object_session(self)
        identifier_ids = self.all_identifier_ids(recursion_level)
        q = _db.query(Edition).filter(
            Edition.primary_identifier_id.in_(identifier_ids))
        return q

    def all_identifier_ids(self, recursion_level=5):
        _db = Session.object_session(self)
        primary_identifier_ids = [
            x.primary_identifier.id for x in self.editions]
        identifier_ids = Identifier.recursively_equivalent_identifier_ids_flat(
            _db, primary_identifier_ids, recursion_level)
        return identifier_ids

    @property
    def language_code(self):
        """A single 2-letter language code for display purposes."""
        if not self.language:
            return None
        language = self.language
        if language in LanguageCodes.three_to_two:
            language = LanguageCodes.three_to_two[language]
        return language

    def similarity_to(self, other_work):
        """How likely is it that this Work describes the same book as the
        given Work (or Edition)?

        This is more accurate than Edition.similarity_to because we
        (hopefully) have a lot of Editions associated with each
        Work. If their metadata has a lot of overlap, the two Works
        are probably the same.
        """
        my_languages = Counter()
        my_authors = Counter()
        total_my_languages = 0
        total_my_authors = 0
        my_titles = []
        other_languages = Counter()
        total_other_languages = 0
        other_titles = []
        other_authors = Counter()
        total_other_authors = 0
        for record in self.editions:
            if record.language:
                my_languages[record.language] += 1
                total_my_languages += 1
            my_titles.append(record.title)
            for author in record.author_contributors:
                my_authors[author] += 1
                total_my_authors += 1

        if isinstance(other_work, Work):
            other_editions = other_work.editions
        else:
            other_editions = [other_work]

        for record in other_editions:
            if record.language:
                other_languages[record.language] += 1
                total_other_languages += 1
            other_titles.append(record.title)
            for author in record.author_contributors:
                other_authors[author] += 1
                total_other_authors += 1

        title_distance = MetadataSimilarity.histogram_distance(
            my_titles, other_titles)

        my_authors = MetadataSimilarity.normalize_histogram(
            my_authors, total_my_authors)
        other_authors = MetadataSimilarity.normalize_histogram(
            other_authors, total_other_authors)

        author_distance = MetadataSimilarity.counter_distance(
            my_authors, other_authors)

        my_languages = MetadataSimilarity.normalize_histogram(
            my_languages, total_my_languages)
        other_languages = MetadataSimilarity.normalize_histogram(
            other_languages, total_other_languages)

        if not other_languages or not my_languages:
            language_factor = 1
        else:
            language_distance = MetadataSimilarity.counter_distance(
                my_languages, other_languages)
            language_factor = 1-language_distance
        title_quotient = 1-title_distance
        author_quotient = 1-author_distance

        return language_factor * (
            (title_quotient * 0.80) + (author_quotient * 0.20))

    def merge_into(self, target_work, similarity_threshold=0.5):
        """This Work is replaced by target_work.

        The two works must be similar to within similarity_threshold,
        or nothing will happen.

        All of this work's Editions will be assigned to target_work,
        and it will be marked as merged into target_work.
        """
        _db = Session.object_session(self)
        similarity = self.similarity_to(target_work)
        if similarity < similarity_threshold:
            logging.info(
                "NOT MERGING %r into %r, similarity is only %.3f.",
                self, target_work, similarity
            )
        else:
            logging.info(
                "MERGING %r into %r, similarity is %.3f.",
                self, target_work, similarity
            )
            target_work.license_pools.extend(list(self.license_pools))
            target_work.editions.extend(list(self.editions))
            target_work.calculate_presentation()
            logging.info(
                "The resulting work from merge: %r", target_work)
            self.was_merged_into = target_work
            self.license_pools = []
            self.editions = []

    def all_cover_images(self):
        _db = Session.object_session(self)
        primary_identifier_ids = [
            x.primary_identifier.id for x in self.editions]
        data = Identifier.recursively_equivalent_identifier_ids(
            _db, primary_identifier_ids, 5, threshold=0.5)
        flattened_data = Identifier.flatten_identifier_ids(data)
        return Identifier.resources_for_identifier_ids(
            _db, flattened_data, Hyperlink.IMAGE).join(
            Resource.representation).filter(
                Representation.mirrored_at!=None).filter(
                Representation.scaled_at!=None).order_by(
                Resource.quality.desc())

    def all_descriptions(self):
        _db = Session.object_session(self)
        primary_identifier_ids = [
            x.primary_identifier.id for x in self.editions]
        data = Identifier.recursively_equivalent_identifier_ids(
            _db, primary_identifier_ids, 5, threshold=0.5)
        flattened_data = Identifier.flatten_identifier_ids(data)
        return Identifier.resources_for_identifier_ids(
            _db, flattened_data, Hyperlink.DESCRIPTION).filter(
                Resource.content != None).order_by(
                Resource.quality.desc())

    def set_primary_edition(self):
        """Which of this Work's Editions should be used as the default?
        """
        old_primary = self.primary_edition
        champion = None
        old_champion = None
        champion_book_source_priority = None
        best_text_source = None

        for edition in self.editions:
            if edition.better_primary_edition_than(champion):
                champion = edition

        for edition in self.editions:
            # There can be only one.
            if edition != champion:
                edition.is_primary_for_work = False
            else:
                edition.is_primary_for_work = True
                self.primary_edition = edition

    def calculate_presentation(self, policy=None, search_index_client=None):
        """Determine the following information:
        
        * Which Edition is the 'primary'. The default view of the
        Work will be taken from the primary Edition.

        * Subject-matter classifications for the work.
        * Whether or not the work is fiction.
        * The intended audience for the work.
        * The best available summary for the work.
        * The overall popularity of the work.
        """
        policy = policy or PresentationCalculationPolicy()

        # Gather information up front so we can see if anything
        # actually changed.
        changed = False
        edition_metadata_changed = False
        classification_changed = False

        primary_edition = self.primary_edition
        summary = self.summary
        summary_text = self.summary_text
        quality = self.quality

        if policy.choose_edition or not self.primary_edition:
            self.set_primary_edition()
            WorkCoverageRecord.add_for(
                self, operation=WorkCoverageRecord.CHOOSE_EDITION_OPERATION
            )


        # The privileged data source may short-circuit the process of
        # finding a good cover or description.
        privileged_data_source = None
        if self.primary_edition:
            privileged_data_source = self.primary_edition.data_source
            # Descriptions from Gutenberg are useless, so it can't
            # be a privileged data source.
            if privileged_data_source.name == DataSource.GUTENBERG:
                privileged_data_source = None

        if self.primary_edition:
            edition_metadata_changed = self.primary_edition.calculate_presentation(
                policy
            )

        if policy.classify or policy.choose_summary or policy.calculate_quality:
            # Find all related IDs that might have associated descriptions,
            # classifications, or measurements.
            _db = Session.object_session(self)
            primary_identifier_ids = [
                x.primary_identifier.id for x in self.editions
            ]
            data = Identifier.recursively_equivalent_identifier_ids(
                _db, primary_identifier_ids, 5, threshold=0.5
            )
            flattened_data = Identifier.flatten_identifier_ids(data)
        else:
            flattened_data = []

        if policy.classify:
            classification_changed = self.assign_genres(flattened_data)
            WorkCoverageRecord.add_for(
                self, operation=WorkCoverageRecord.CLASSIFY_OPERATION
            )

        if policy.choose_summary:
            staff_data_source = DataSource.lookup(_db, DataSource.LIBRARY_STAFF)
            summary, summaries = Identifier.evaluate_summary_quality(
                _db, flattened_data, [staff_data_source, privileged_data_source]
            )
            # TODO: clean up the content
            self.set_summary(summary)      

        if policy.calculate_quality:
            default_quality = 0
            if self.primary_edition:
                data_source_name = self.primary_edition.data_source.name
                default_quality = self.default_quality_by_data_source.get(
                    data_source_name, 0
                )
            self.calculate_quality(flattened_data, default_quality)

        if self.summary_text:
            if isinstance(self.summary_text, unicode):
                new_summary_text = self.summary_text
            else:
                new_summary_text = self.summary_text.decode("utf8")
        else:
            new_summary_text = self.summary_text

        changed = (
            edition_metadata_changed or
            classification_changed or
            primary_edition != self.primary_edition or
            summary != self.summary or
            summary_text != new_summary_text or
            float(quality) != float(self.quality)
        )

        if changed:
            # last_update_time tracks the last time the data actually
            # changed, not the last time we checked whether or not to
            # change it.
            self.last_update_time = datetime.datetime.utcnow()

        if changed or policy.regenerate_opds_entries:
            self.calculate_opds_entries()

        if changed or policy.update_search_index:
            if not search_index_client:
                search_index_client = ExternalSearchIndex()
            self.update_external_index(search_index_client)

        # Now that everything's calculated, print it out.
        if policy.verbose:            
            if changed:
                changed = "changed"
                representation = self.detailed_representation
            else:
                changed = "unchanged"
                representation = repr(self)                
            logging.info("Presentation %s for work: %s", changed, representation)

    @property
    def detailed_representation(self):
        """A description of this work more detailed than repr()"""
        l = ["%s (by %s)" % (self.title, self.author)]
        l.append(" language=%s" % self.language)
        l.append(" quality=%s" % self.quality)

        if self.primary_edition and self.primary_edition.primary_identifier:
            primary_identifier = self.primary_edition.primary_identifier
        else:
            primary_identifier=None
        l.append(" primary id=%s" % primary_identifier)
        if self.fiction:
            fiction = "Fiction"
        elif self.fiction == False:
            fiction = "Nonfiction"
        else:
            fiction = "???"
        if self.target_age and (self.target_age.upper or self.target_age.lower):
            target_age = " age=" + self.target_age_string
        else:
            target_age = ""
        l.append(" %(fiction)s a=%(audience)s%(target_age)r" % (
                dict(fiction=fiction,
                     audience=self.audience, target_age=target_age)))
        l.append(" " + ", ".join(repr(wg) for wg in self.work_genres))

        def _ensure(s):
            if not s:
                return ""
            elif isinstance(s, unicode):
                return s
            else:
                return s.decode("utf8", "replace")

        if self.summary and self.summary.representation:
            snippet = _ensure(self.summary.representation.content)[:100]
            d = " Description (%.2f) %s" % (self.summary.quality, snippet)
            l.append(d)

        l = [_ensure(s) for s in l]
        return u"\n".join(l)

    def calculate_opds_entries(self, verbose=True):
        from opds import (
            AcquisitionFeed,
            Annotator,
            VerboseAnnotator,
        )
        _db = Session.object_session(self)
        simple = AcquisitionFeed.single_entry(_db, self, Annotator,
                                              force_create=True)
        if simple is not None:
            self.simple_opds_entry = etree.tostring(simple)
        verbose = AcquisitionFeed.single_entry(_db, self, VerboseAnnotator, 
                                               force_create=True)
        if verbose is not None:
            self.verbose_opds_entry = etree.tostring(verbose)
        WorkCoverageRecord.add_for(
            self, operation=WorkCoverageRecord.GENERATE_OPDS_OPERATION
        )
        # print self.id, self.simple_opds_entry, self.verbose_opds_entry

    def update_external_index(self, client):
        args = dict(index=client.works_index,
                    doc_type=client.work_document_type,
                    id=self.id)
        if not client.works_index:
            # There is no index set up on this instance.
            return
        if self.presentation_ready:
            doc = self.to_search_document()
            if doc:
                args['body'] = doc
                if logging.getLogger().level == logging.DEBUG:
                    logging.debug(
                        "Indexed work %d (%s): %r", self.id, self.title, doc
                    )
                else:
                    logging.info("Indexed work %d (%s)", self.id, self.title)
                client.index(**args)
            else:
                logging.warn(
                    "Could not generate a search document for allegedly presentation-ready work %d (%s).",
                    self.id, self.title
                )
        else:
            if client.exists(**args):
                client.delete(**args)
        WorkCoverageRecord.add_for(
            self, operation=(WorkCoverageRecord.UPDATE_SEARCH_INDEX_OPERATION + "-" + client.works_index)
        )

    def set_presentation_ready(self, as_of=None):
        as_of = as_of or datetime.datetime.utcnow()
        self.presentation_ready = True
        self.presentation_ready_exception = None
        self.presentation_ready_attempt = as_of
        self.random = random.random()

    def set_presentation_ready_based_on_content(self):
        """Set this work as presentation ready, if it appears to
        be ready based on its data.

        Presentation ready means the book is ready to be shown to
        patrons and (pending availability) checked out. It doesn't
        necessarily mean the presentation is complete.

        The absolute minimum data necessary is a title, a language,
        and a fiction/nonfiction status. We don't need a cover or an
        author -- we can fill in that info later if it exists.
        """
        if (not self.primary_edition
            or not self.license_pools
            or not self.title
            or not self.language
            or self.fiction is None
        ):
            self.presentation_ready = False
        else:
            self.set_presentation_ready()

    def calculate_quality(self, flattened_data, default_quality=0):
        _db = Session.object_session(self)
        quantities = [Measurement.POPULARITY, Measurement.RATING,
                      Measurement.DOWNLOADS, Measurement.QUALITY]
        measurements = _db.query(Measurement).filter(
            Measurement.identifier_id.in_(flattened_data)).filter(
                Measurement.is_most_recent==True).filter(
                    Measurement.quantity_measured.in_(quantities)).all()

        self.quality = Measurement.overall_quality(
            measurements, default_value=default_quality)
        WorkCoverageRecord.add_for(
            self, operation=WorkCoverageRecord.QUALITY_OPERATION
        )

    def assign_genres(self, identifier_ids, cutoff=0.15):
        """Set classification information for this work based on the
        given flattened set of equivalent identifiers (`identifier_ids`).

        :return: A boolean explaining whether or not any data actually
        changed.
        """
        classifier = WorkClassifier(self)

        old_fiction = self.fiction
        old_audience = self.audience
        old_target_age = self.target_age

        _db = Session.object_session(self)
        classifications = Identifier.classifications_for_identifier_ids(
            _db, identifier_ids
        )
        for classification in classifications:
            classifier.add(classification)

        (genre_weights, self.fiction, self.audience, 
         self.target_age) = classifier.classify

        workgenres, workgenres_changed = self.assign_genres_from_weights(
            genre_weights
        )

        classification_changed = (
            workgenres_changed or 
            old_fiction != self.fiction or
            old_audience != self.audience or
            numericrange_to_tuple(old_target_age) != numericrange_to_tuple(self.target_age)
        )

        return classification_changed

    def assign_genres_from_weights(self, genre_weights):
        # Assign WorkGenre objects to the remainder.
        changed = False
        _db = Session.object_session(self)
        total_genre_weight = float(sum(genre_weights.values()))
        workgenres = []
        current_workgenres = _db.query(WorkGenre).filter(WorkGenre.work==self)
        by_genre = dict()
        for wg in current_workgenres:
            by_genre[wg.genre] = wg
        for g, score in genre_weights.items():
            affinity = score / total_genre_weight
            if not isinstance(g, Genre):
                g, ignore = Genre.lookup(_db, g.name)
            if g in by_genre:
                wg = by_genre[g]
                is_new = False
                del by_genre[g]
            else:
                wg, is_new = get_one_or_create(
                    _db, WorkGenre, work=self, genre=g)
            if is_new or round(wg.affinity,2) != round(affinity, 2):
                changed = True
            wg.affinity = affinity
            workgenres.append(wg)

        # Any WorkGenre objects left over represent genres the Work
        # was once classified under, but is no longer. Delete them.
        for wg in by_genre.values():
            _db.delete(wg)
            changed = True
        return workgenres, changed


    def assign_appeals(self, character, language, setting, story,
                       cutoff=0.20):
        """Assign the given appeals to the corresponding database fields,
        as well as calculating the primary and secondary appeal.
        """
        self.appeal_character = character
        self.appeal_language = language
        self.appeal_setting = setting
        self.appeal_story = story

        c = Counter()
        c[self.CHARACTER_APPEAL] = character
        c[self.LANGUAGE_APPEAL] = language
        c[self.SETTING_APPEAL] = setting
        c[self.STORY_APPEAL] = story
        primary, secondary = c.most_common(2)
        if primary[1] > cutoff:
            self.primary_appeal = primary[0]
        else:
            self.primary_appeal = self.UNKNOWN_APPEAL

        if secondary[1] > cutoff:
            self.secondary_appeal = secondary[0]
        else:
            self.secondary_appeal = self.NO_APPEAL

    def to_search_document(self):
        """Generate a search document for this Work."""

        _db = Session.object_session(self)
        if not self.primary_edition:
            return None
        doc = dict(_id=self.id,
                   title=self.title,
                   subtitle=self.subtitle,
                   series=self.series,
                   language=self.language,
                   sort_title=self.sort_title, 
                   author=self.author,
                   sort_author=self.sort_author,
                   medium=self.primary_edition.medium,
                   publisher=self.publisher,
                   imprint=self.imprint,
                   permanent_work_id=self.primary_edition.permanent_work_id,
                   fiction= "Fiction" if self.fiction else "Nonfiction",
                   audience=self.audience.replace(" ", ""),
                   summary = self.summary_text,
                   quality = self.quality,
                   rating = self.rating,
                   popularity = self.popularity,
                   was_merged_into_id = self.was_merged_into_id,
               )

        contribution_desc = []
        doc['contributors'] = contribution_desc
        for contribution in self.primary_edition.contributions:
            contributor = contribution.contributor
            contribution_desc.append(
                dict(name=contributor.name, family_name=contributor.family_name,
                     role=contribution.role))

        identifier_ids = self.all_identifier_ids()
        classifications = Identifier.classifications_for_identifier_ids(
            _db, identifier_ids)
        by_scheme_and_term = Counter()
        classification_total_weight = 0.0
        for c in classifications:
            subject = c.subject
            if not subject.type in Subject.TYPES_FOR_SEARCH:
                # This subject type doesn't have terms that are useful for search
                continue
            if subject.type in Subject.uri_lookup:
                scheme = Subject.uri_lookup[subject.type]
                term = subject.name or subject.identifier
                if not term:
                    # There's no text to search for.
                    continue
                term = term.replace("/", " ").replace("--", " ")
                key = (scheme, term)
                by_scheme_and_term[key] += c.weight
                classification_total_weight += c.weight

        classification_desc = []
        doc['classifications'] = classification_desc
        for (scheme, term), weight in by_scheme_and_term.items():
            classification_desc.append(
                dict(scheme=scheme, term=term,
                     weight=weight/classification_total_weight))


        genres = []
        doc['genres'] = genres
        for workgenre in self.work_genres:
            genres.append(
                dict(scheme=Subject.SIMPLIFIED_GENRE, name=workgenre.genre.name,
                     term=workgenre.genre.id, weight=workgenre.affinity))

        # for term, weight in (
        #         (Work.CHARACTER_APPEAL, self.appeal_character),
        #         (Work.LANGUAGE_APPEAL, self.appeal_language),
        #         (Work.SETTING_APPEAL, self.appeal_setting),
        #         (Work.STORY_APPEAL, self.appeal_story)):
        #     if weight:
        #         classification_desc.append(
        #             dict(scheme=Work.APPEALS_URI, term=term,
        #                  weight=weight))

        if self.target_age:
            doc['target_age'] = {}
            if self.target_age.lower:
                doc['target_age']['lower'] = self.target_age.lower
            if self.target_age.upper:
                doc['target_age']['upper'] = self.target_age.upper

        return doc

    @classmethod
    def restrict_to_custom_lists_from_data_source(
            cls, _db, base_query, data_source, on_list_as_of=None):
        """Annotate a query that joins Work against Edition to match only
        Works that are on a custom list from the given data source."""

        condition = CustomList.data_source==data_source
        return cls._restrict_to_customlist_subquery_condition(
            _db, base_query, condition, on_list_as_of)

    @classmethod
    def restrict_to_custom_lists(
            cls, _db, base_query, custom_lists, on_list_as_of=None):
        """Annotate a query that joins Work against Edition to match only
        Works that are on one of the given custom lists."""
        condition = CustomList.id.in_([x.id for x in custom_lists])
        return cls._restrict_to_customlist_subquery_condition(
            _db, base_query, condition, on_list_as_of)

    @classmethod
    def _restrict_to_customlist_subquery_condition(
            cls, _db, base_query, condition, on_list_as_of=None):
        """Annotate a query that joins Work against Edition to match only
        Works that are on a custom list from the given data source."""
        # Find works that are on a list that meets the given condition.
        qu = base_query.join(LicensePool.custom_list_entries).join(
            CustomListEntry.customlist)
        if on_list_as_of:
            qu = qu.filter(
                CustomListEntry.most_recent_appearance >= on_list_as_of)
        qu = qu.filter(condition)
        return qu

    def classifications_with_genre(self):
        _db = Session.object_session(self)
        identifier = self.primary_edition.primary_identifier
        return _db.query(Classification) \
                    .join(Subject) \
                    .filter(Classification.identifier_id == identifier.id) \
                    .filter(Subject.genre_id != None) \
                    .order_by(Classification.weight.desc())


# Used for quality filter queries.
Index("ix_works_audience_target_age_quality_random", Work.audience, Work.target_age, Work.quality, Work.random)
Index("ix_works_audience_fiction_quality_random", Work.audience, Work.fiction, Work.quality, Work.random)

class Measurement(Base):
    """A  measurement of some numeric quantity associated with a
    Identifier.
    """
    __tablename__ = 'measurements'

    # Some common measurement types
    POPULARITY = u"http://librarysimplified.org/terms/rel/popularity"
    QUALITY = u"http://librarysimplified.org/terms/rel/quality"
    PUBLISHED_EDITIONS = u"http://librarysimplified.org/terms/rel/editions"
    HOLDINGS = u"http://librarysimplified.org/terms/rel/holdings"
    RATING = u"http://schema.org/ratingValue"
    DOWNLOADS = u"https://schema.org/UserDownloads"
    PAGE_COUNT = u"https://schema.org/numberOfPages"
    AWARDS = u"http://librarysimplified.org/terms/rel/awards"

    GUTENBERG_FAVORITE = u"http://librarysimplified.org/terms/rel/lists/gutenberg-favorite"

    # If a book's popularity measurement is found between index n and
    # index n+1 on this list, it is in the nth percentile for
    # popularity and its 'popularity' value should be n * 0.01.
    # 
    # These values are empirically determined and may change over
    # time.
    POPULARITY_PERCENTILES = {
        DataSource.OVERDRIVE : [1, 1, 1, 2, 2, 2, 3, 3, 4, 4, 5, 5, 6, 6, 7, 7, 8, 9, 9, 10, 10, 11, 12, 13, 14, 15, 15, 16, 18, 19, 20, 21, 22, 24, 25, 26, 28, 30, 31, 33, 35, 37, 39, 41, 43, 46, 48, 51, 53, 56, 59, 63, 66, 70, 74, 78, 82, 87, 92, 97, 102, 108, 115, 121, 128, 135, 142, 150, 159, 168, 179, 190, 202, 216, 230, 245, 260, 277, 297, 319, 346, 372, 402, 436, 478, 521, 575, 632, 702, 777, 861, 965, 1100, 1248, 1428, 1665, 2020, 2560, 3535, 5805],
        DataSource.AMAZON : [14937330, 1974074, 1702163, 1553600, 1432635, 1327323, 1251089, 1184878, 1131998, 1075720, 1024272, 978514, 937726, 898606, 868506, 837523, 799879, 770211, 743194, 718052, 693932, 668030, 647121, 627642, 609399, 591843, 575970, 559942, 540713, 524397, 511183, 497576, 483884, 470850, 458438, 444475, 432528, 420088, 408785, 398420, 387895, 377244, 366837, 355406, 344288, 333747, 324280, 315002, 305918, 296420, 288522, 279185, 270824, 262801, 253865, 246224, 238239, 230537, 222611, 215989, 208641, 202597, 195817, 188939, 181095, 173967, 166058, 160032, 153526, 146706, 139981, 133348, 126689, 119201, 112447, 106795, 101250, 96534, 91052, 85837, 80619, 75292, 69957, 65075, 59901, 55616, 51624, 47598, 43645, 39403, 35645, 31795, 27990, 24496, 20780, 17740, 14102, 10498, 7090, 3861],

        # This is as measured by the criteria defined in
        # ContentCafeSOAPClient.estimate_popularity(), in which
        # popularity is the maximum of a) the largest number of books
        # ordered in a single month within the last year, or b)
        # one-half the largest number of books ever ordered in a
        # single month.
        DataSource.CONTENT_CAFE : [0, 1, 1, 1, 1, 1, 1, 1, 1, 1, 1, 1, 1, 1, 1, 1, 1, 1, 1, 1, 1, 1, 1, 1, 1, 1, 1, 1, 1, 1, 1, 1, 1, 1, 1, 1, 1, 1, 1, 1, 1, 1, 1, 1, 1, 1, 1, 1, 2, 2, 2, 2, 2, 2, 2, 2, 2, 2, 2, 2, 2, 2, 2, 2, 2, 2, 2, 2, 3, 3, 3, 3, 3, 3, 3, 3, 3, 4, 4, 4, 4, 4, 4, 5, 5, 5, 5, 6, 6, 7, 8, 9, 10, 11, 14, 18, 25, 41, 125, 387]

        # This is a percentile list of OCLC Work IDs and OCLC Numbers
        # associated with Project Gutenberg texts via OCLC Linked
        # Data.
        #
        # TODO: Calculate a separate distribution for more modern works.
        # DataSource.OCLC_LINKED_DATA : [1, 1, 1, 1, 1, 1, 1, 1, 1, 1, 1, 1, 1, 1, 1, 1, 1, 1, 1, 1, 1, 1, 1, 1, 1, 1, 1, 1, 1, 1, 1, 1, 1, 1, 1, 1, 1, 1, 1, 1, 1, 1, 1, 1, 1, 1, 1, 1, 1, 2, 2, 2, 2, 2, 2, 2, 2, 2, 2, 2, 2, 2, 2, 2, 2, 2, 2, 3, 3, 3, 3, 3, 3, 3, 3, 4, 4, 4, 4, 5, 5, 5, 5, 6, 6, 7, 7, 8, 8, 9, 10, 11, 12, 14, 15, 18, 21, 29, 41, 81],
    }

    DOWNLOAD_PERCENTILES = {
        DataSource.GUTENBERG : [0, 1, 2, 3, 4, 5, 5, 6, 7, 7, 8, 8, 9, 9, 10, 10, 11, 12, 12, 12, 13, 14, 14, 15, 15, 16, 16, 17, 18, 18, 19, 19, 20, 21, 21, 22, 23, 23, 24, 25, 26, 27, 28, 28, 29, 30, 32, 33, 34, 35, 36, 37, 38, 40, 41, 43, 45, 46, 48, 50, 52, 55, 57, 60, 62, 65, 69, 72, 76, 79, 83, 87, 93, 99, 106, 114, 122, 130, 140, 152, 163, 179, 197, 220, 251, 281, 317, 367, 432, 501, 597, 658, 718, 801, 939, 1065, 1286, 1668, 2291, 4139]
    }

    RATING_SCALES = {
        DataSource.OVERDRIVE : [1, 5],
        DataSource.AMAZON : [1, 5],
        DataSource.UNGLUE_IT: [1, 5],
        DataSource.NOVELIST: [0, 5]
    }

    id = Column(Integer, primary_key=True)

    # A Measurement is always associated with some Identifier.
    identifier_id = Column(
        Integer, ForeignKey('identifiers.id'), index=True)

    # A Measurement always comes from some DataSource.
    data_source_id = Column(
        Integer, ForeignKey('datasources.id'), index=True)

    # The quantity being measured.
    quantity_measured = Column(Unicode, index=True)

    # The measurement itself.
    value = Column(Float)

    # The measurement normalized to a 0...1 scale.
    _normalized_value = Column(Float, name="normalized_value")

    # How much weight should be assigned this measurement, relative to
    # other measurements of the same quantity from the same source.
    weight = Column(Float, default=1)

    # When the measurement was taken
    taken_at = Column(DateTime, index=True)
    
    # True if this is the most recent measurement of this quantity for
    # this Identifier.
    #
    is_most_recent = Column(Boolean, index=True)

    def __repr__(self):
        return "%s(%r)=%s (norm=%.2f)" % (
            self.quantity_measured, self.identifier, self.value,
            self.normalized_value or 0)

    @classmethod
    def overall_quality(cls, measurements, popularity_weight=0.3,
                        rating_weight=0.7, default_value=0):
        """Turn a bunch of measurements into an overall measure of quality."""
        if popularity_weight + rating_weight != 1.0:
            raise ValueError(
                "Popularity weight and rating weight must sum to 1! (%.2f + %.2f)" % (
                    popularity_weight, rating_weight)
        )
        popularities = []
        ratings = []
        qualities = []
        for m in measurements:
            l = None
            if m.quantity_measured in (cls.POPULARITY, cls.DOWNLOADS):
                l = popularities
            elif m.quantity_measured == cls.RATING:
                l = ratings
            elif m.quantity_measured == cls.QUALITY:
                l = qualities
            if l is not None:
                l.append(m)
        popularity = cls._average_normalized_value(popularities)
        rating = cls._average_normalized_value(ratings)
        quality = cls._average_normalized_value(qualities)
        if popularity is None and rating is None and quality is None:
            # We have absolutely no idea about the quality of this work.
            return default_value
        if popularity is not None and rating is None and quality is None:
            # Our idea of the quality depends entirely on the work's popularity.
            return popularity
        if rating is not None and popularity is None and quality is None:
            # Our idea of the quality depends entirely on the work's rating.
            return rating
        if quality is not None and rating is None and popularity is None:
            # Our idea of the quality depends entirely on the work's quality scores.
            return quality

        # We have at least two of the three... but which two?
        if popularity is None:
            # We have rating and quality but not popularity.
            final = rating
        elif rating is None:
            # We have quality and popularity but not rating.
            final = popularity
        else:
            # We have popularity and rating but not quality.
            final = (popularity * popularity_weight) + (rating * rating_weight)
            logging.debug(
                "(%.2f * %.2f) + (%.2f * %.2f) = %.2f", 
                popularity, popularity_weight, rating, rating_weight, final
            )
        if quality:
            logging.debug("Popularity+Rating: %.2f, Quality: %.2f" % (final, quality))
            final = (final / 2) + (quality / 2)
            logging.debug("Final value: %.2f" % final)
        return final

    @classmethod
    def _average_normalized_value(cls, measurements):
        num_measurements = 0
        measurement_total = 0
        for m in measurements:
            v = m.normalized_value
            if v is None:
                continue
            num_measurements += m.weight
            measurement_total += (v * m.weight)
        if num_measurements:
            return measurement_total / num_measurements
        else:
            return None

    @property
    def normalized_value(self):
        if self._normalized_value:
            pass
        elif not self.value:
            return None
        elif (self.quantity_measured == self.POPULARITY
              and self.data_source.name in self.POPULARITY_PERCENTILES):
            d = self.POPULARITY_PERCENTILES[self.data_source.name]
            position = bisect.bisect_left(d, self.value)
            self._normalized_value = position * 0.01            
        elif (self.quantity_measured == self.DOWNLOADS
              and self.data_source.name in self.DOWNLOAD_PERCENTILES):
            d = self.DOWNLOAD_PERCENTILES[self.data_source.name]
            position = bisect.bisect_left(d, self.value)
            self._normalized_value = position * 0.01            
        elif (self.quantity_measured == self.RATING
              and self.data_source.name in self.RATING_SCALES):
            scale_min, scale_max = self.RATING_SCALES[self.data_source.name]
            width = float(scale_max-scale_min)
            value = self.value-scale_min
            self._normalized_value = value / width
        elif self.data_source.name == DataSource.METADATA_WRANGLER:
            # Data from the metadata wrangler comes in pre-normalized.
            self._normalized_value = self.value
            
        return self._normalized_value


class LicensePoolDeliveryMechanism(Base):
    """A mechanism for delivering a specific book.

    This is mostly an association class between LicensePool and
    DeliveryMechanism, but it also may incorporate a specific Resource
    (i.e. a static link to a downloadable file) which explains exactly
    where to go for delivery.
    """
    __tablename__ = 'licensepooldeliveries'

    id = Column(Integer, primary_key=True)

    license_pool_id = Column(
        Integer, ForeignKey('licensepools.id'), index=True,
        nullable=False
    )

    delivery_mechanism_id = Column(
        Integer, ForeignKey('deliverymechanisms.id'), 
        index=True,
        nullable=False
    )

    resource_id = Column(Integer, ForeignKey('resources.id'), nullable=True)

    # One LicensePoolDeliveryMechanism may fulfill many Loans.
    fulfills = relationship("Loan", backref="fulfillment")

    def __repr__(self):
        return "%r %r" % (self.license_pool, self.delivery_mechanism)

class Hyperlink(Base):
    """A link between an Identifier and a Resource."""

    __tablename__ = 'hyperlinks'

    # Some common link relations.
    CANONICAL = u"canonical"
    OPEN_ACCESS_DOWNLOAD = u"http://opds-spec.org/acquisition/open-access"
    IMAGE = u"http://opds-spec.org/image"
    THUMBNAIL_IMAGE = u"http://opds-spec.org/image/thumbnail"
    SAMPLE = u"http://opds-spec.org/acquisition/sample"
    ILLUSTRATION = u"http://librarysimplified.org/terms/rel/illustration"
    REVIEW = u"http://schema.org/Review"
    DESCRIPTION = u"http://schema.org/description"
    SHORT_DESCRIPTION = u"http://librarysimplified.org/terms/rel/short-description"
    AUTHOR = u"http://schema.org/author"

    # TODO: Is this the appropriate relation?
    DRM_ENCRYPTED_DOWNLOAD = u"http://opds-spec.org/acquisition/"

    id = Column(Integer, primary_key=True)

    # A Hyperlink is always associated with some Identifier.
    identifier_id = Column(
        Integer, ForeignKey('identifiers.id'), index=True, nullable=False)

    # The DataSource through which this link was discovered.
    data_source_id = Column(
        Integer, ForeignKey('datasources.id'), index=True, nullable=False)

    # A Resource may also be associated with some LicensePool which
    # controls scarce access to it.
    license_pool_id = Column(
        Integer, ForeignKey('licensepools.id'), index=True)

    # The link relation between the Identifier and the Resource.
    rel = Column(Unicode, index=True, nullable=False)

    # The Resource on the other end of the link.
    resource_id = Column(
        Integer, ForeignKey('resources.id'), index=True, nullable=False)

    @classmethod
    def generic_uri(cls, data_source, identifier, rel, content=None):
        """Create a generic URI for the other end of this hyperlink.

        This is useful for resources that are obtained through means
        other than fetching a single URL via HTTP. It lets us get a
        URI that's most likely unique, so we can create a Resource
        object without violating the uniqueness constraint.

        If the output of this method isn't unique in your situation
        (because the data source provides more than one link with a
        given link relation for a given identifier), you'll need some
        other way of coming up with generic URIs.

        """
        l = [identifier.urn, urllib.quote(data_source.name), urllib.quote(rel)]
        if content:
            m = md5.new()
            if isinstance(content, unicode):
                content = content.encode("utf8")
            m.update(content)
            l.append(m.hexdigest())
        return ":".join(l)

    @classmethod
    def _default_filename(self, rel):
        if rel == self.OPEN_ACCESS_DOWNLOAD:
            return 'content'
        elif rel == self.IMAGE:
            return 'cover'
        elif rel == self.THUMBNAIL_IMAGE:
            return 'cover-thumbnail'

    @property
    def default_filename(self):
        return self._default_filename(self.rel)

class Resource(Base):
    """An external resource that may be mirrored locally."""

    __tablename__ = 'resources'

    # How many votes is the initial quality estimate worth?
    ESTIMATED_QUALITY_WEIGHT = 5

    id = Column(Integer, primary_key=True)

    # A URI that uniquely identifies this resource. Most of the time
    # this will be an HTTP URL, which is why we're calling it 'url',
    # but it may also be a made-up URI.
    url = Column(Unicode, index=True)

    # Many Editions may choose this resource (as opposed to other
    # resources linked to them with rel="image") as their cover image.
    cover_editions = relationship("Edition", backref="cover", foreign_keys=[Edition.cover_id])

    # Many Works may use this resource (as opposed to other resources
    # linked to them with rel="description") as their summary.
    summary_works = relationship("Work", backref="summary", foreign_keys=[Work.summary_id])

    # Many LicensePools (but probably one at most) may use this
    # resource in a delivery mechanism.
    licensepooldeliverymechanisms = relationship(
        "LicensePoolDeliveryMechanism", backref="resource",
        foreign_keys=[LicensePoolDeliveryMechanism.resource_id]
    )

    links = relationship("Hyperlink", backref="resource")

    # The DataSource that is the controlling authority for this Resource.
    data_source_id = Column(Integer, ForeignKey('datasources.id'), index=True)

    # An archived Representation of this Resource.
    representation_id = Column(
        Integer, ForeignKey('representations.id'), index=True)

    # A calculated value for the quality of this resource, based on an
    # algorithmic treatment of its content.
    estimated_quality = Column(Float)

    # The average of human-entered values for the quality of this
    # resource.
    voted_quality = Column(Float)

    # How many votes contributed to the voted_quality value. This lets
    # us scale new votes proportionately while keeping only two pieces
    # of information.
    votes_for_quality = Column(Integer)

    # A combination of the calculated quality value and the
    # human-entered quality value.
    quality = Column(Float, index=True)

    # URL must be unique.
    __table_args__ = (
        UniqueConstraint('url'),
    )


    # Some sources of open-access ebooks are better than others. This
    # list shows which sources we prefer, in ascending order of
    # priority. unglue.it is lowest priority because it tends to
    # aggregate books from other sources. We prefer books from their
    # original sources.
    OPEN_ACCESS_SOURCE_PRIORITY = [
        DataSource.UNGLUE_IT,
        DataSource.GUTENBERG,
        DataSource.GUTENBERG_EPUB_GENERATOR,
        DataSource.PROJECT_GITENBERG,
        DataSource.PLYMPTON,
        DataSource.STANDARD_EBOOKS,
    ]

    @property
    def final_url(self):        
        """URL to the final, mirrored version of this resource, suitable
        for serving to the client.

        :return: A URL, or None if the resource has no mirrored
        representation.
        """
        if not self.representation:
            return None
        if not self.representation.mirror_url:
            return None
        return self.representation.mirror_url

    def set_mirrored_elsewhere(self, media_type):
        """We don't need our own copy of this resource's representation--
        a copy of it has been mirrored already.
        """
        _db = Session.object_session(self)
        if not self.representation:
            self.representation, is_new = get_one_or_create(
                _db, Representation, url=self.url, media_type=media_type)
        self.representation.mirror_url = self.url
        self.representation.set_as_mirrored()

    def set_fetched_content(self, media_type, content, content_path):
        """Simulate a successful HTTP request for a representation
        of this resource.

        This is used when the content of the representation is obtained
        through some other means.
        """
        _db = Session.object_session(self)

        if not (content or content_path):
            raise ValueError(
                "One of content and content_path must be specified.")
        if content and content_path:
            raise ValueError(
                "Only one of content and content_path may be specified.")
        representation, is_new = get_one_or_create(
            _db, Representation, url=self.url, media_type=media_type)
        self.representation = representation
        representation.set_fetched_content(content, content_path)

    def set_estimated_quality(self, estimated_quality):
        """Update the estimated quality."""
        self.estimated_quality = estimated_quality
        self.update_quality()

    def add_quality_votes(self, quality, weight=1):
        """Record someone's vote as to the quality of this resource."""
        total_quality = self.voted_quality * self.votes_for_quality
        total_quality += (quality * weight)
        self.votes_for_quality += weight
        self.voted_quality = total_quality / float(self.votes_for_quality)
        self.update_quality()

    @property
    def open_access_source_priority(self):
        """What priority does this resource's source have in
        our list of open-access content sources?
        
        e.g. GITenberg books are prefered over Gutenberg books,
        because there's a defined process for fixing errors and they
        are more likely to have good cover art.
        """
        try:
            priority = self.OPEN_ACCESS_SOURCE_PRIORITY.index(
                self.data_source.name)
        except ValueError, e:
            # The source of this download is not mentioned in our
            # priority list. Treat it as the lowest priority.
            priority = -1
        return priority


    def update_quality(self):
        """Combine `estimated_quality` with `voted_quality` to form `quality`.
        """
        estimated_weight = self.ESTIMATED_QUALITY_WEIGHT
        votes_for_quality = self.votes_for_quality or 0
        total_weight = estimated_weight + votes_for_quality

        total_quality = (((self.estimated_quality or 0) * self.ESTIMATED_QUALITY_WEIGHT) + 
                         ((self.voted_quality or 0) * votes_for_quality))
        self.quality = total_quality / float(total_weight)

    def set_representation(self, media_type, content, uri=None,
                           content_path=None):

        if not uri:
            uri = self.generic_uri
        representation, ignore = get_one_or_create(
            _db, Representation, url=uri, media_type=media_type)
        representation.set_fetched_content(content, content_path)
        self.representation = representation
        

class Genre(Base):
    """A subject-matter classification for a book.

    Much, much more general than Classification.
    """
    __tablename__ = 'genres'
    id = Column(Integer, primary_key=True)
    name = Column(Unicode)

    # One Genre may have affinity with many Subjects.
    subjects = relationship("Subject", backref="genre")

    # One Genre may participate in many WorkGenre assignments.
    works = association_proxy('work_genres', 'work')

    work_genres = relationship("WorkGenre", backref="genre", 
                               cascade="all, delete, delete-orphan")

    def __repr__(self):
        return "<Genre %s (%d subjects, %d works, %d subcategories)>" % (
            self.name, len(self.subjects), len(self.works),
            len(classifier.genres[self.name].subgenres))

    @classmethod
    def lookup(cls, _db, name, autocreate=False):
        if isinstance(name, GenreData):
            name = name.name
        args = (_db, Genre)
        if autocreate:
            result, new = get_one_or_create(*args, name=name)
        else:
            result = get_one(*args, name=name)
            new = False
        if result is None:
            logging.getLogger().error('"%s" is not a recognized genre.', name)
        return result, new

    @property
    def genredata(self):
        return classifier.genres[self.name]

    @property
    def subgenres(self):
        for genre in self.self_and_subgenres:
            if genre != self:
                yield genre

    @property
    def self_and_subgenres(self):
        _db = Session.object_session(self)
        genres = []
        for genre_data in self.genredata.self_and_subgenres:
            genres.append(self.lookup(_db, genre_data.name)[0])
        return genres

    @property
    def default_fiction(self):
        return classifier.genres[self.name].is_fiction

class Subject(Base):
    """A subject under which books might be classified."""

    # Types of subjects.
    LCC = Classifier.LCC              # Library of Congress Classification
    LCSH = Classifier.LCSH            # Library of Congress Subject Headings
    FAST = Classifier.FAST
    DDC = Classifier.DDC              # Dewey Decimal Classification
    OVERDRIVE = Classifier.OVERDRIVE  # Overdrive's classification system
    THREEM = Classifier.THREEM  # 3M's classification system
    BISAC = Classifier.BISAC
    TAG = Classifier.TAG   # Folksonomic tags.
    FREEFORM_AUDIENCE = Classifier.FREEFORM_AUDIENCE
    NYPL_APPEAL = Classifier.NYPL_APPEAL

    # Types with terms that are suitable for search.
    TYPES_FOR_SEARCH = [
        FAST, OVERDRIVE, THREEM, BISAC, TAG
    ]

    AXIS_360_AUDIENCE = Classifier.AXIS_360_AUDIENCE
    GRADE_LEVEL = Classifier.GRADE_LEVEL
    AGE_RANGE = Classifier.AGE_RANGE
    LEXILE_SCORE = Classifier.LEXILE_SCORE
    ATOS_SCORE = Classifier.ATOS_SCORE
    INTEREST_LEVEL = Classifier.INTEREST_LEVEL

    GUTENBERG_BOOKSHELF = Classifier.GUTENBERG_BOOKSHELF
    TOPIC = Classifier.TOPIC
    PLACE = Classifier.PLACE
    PERSON = Classifier.PERSON
    ORGANIZATION = Classifier.ORGANIZATION
    SIMPLIFIED_GENRE = Classifier.SIMPLIFIED_GENRE
    SIMPLIFIED_FICTION_STATUS = "http://librarysimplified.org/terms/fiction/"

    by_uri = {
        SIMPLIFIED_GENRE : SIMPLIFIED_GENRE,
        SIMPLIFIED_FICTION_STATUS : SIMPLIFIED_FICTION_STATUS,
        "http://librarysimplified.org/terms/genres/Overdrive/" : OVERDRIVE,
        "http://librarysimplified.org/terms/genres/3M/" : THREEM,
        "http://id.worldcat.org/fast/" : FAST, # I don't think this is official.
        "http://purl.org/dc/terms/LCC" : LCC,
        "http://purl.org/dc/terms/LCSH" : LCSH,
        "http://purl.org/dc/terms/DDC" : DDC,
        "http://schema.org/typicalAgeRange" : AGE_RANGE,
        "http://schema.org/audience" : FREEFORM_AUDIENCE,
    }

    uri_lookup = dict()
    for k, v in by_uri.items():
        uri_lookup[v] = k

    __tablename__ = 'subjects'
    id = Column(Integer, primary_key=True)
    # Type should be one of the constants in this class.
    type = Column(Unicode, index=True)

    # Formal identifier for the subject (e.g. "300" for Dewey Decimal
    # System's Social Sciences subject.)
    identifier = Column(Unicode, index=True)

    # Human-readable name, if different from the
    # identifier. (e.g. "Social Sciences" for DDC 300)
    name = Column(Unicode, default=None, index=True)

    # Whether classification under this subject implies anything about
    # the fiction/nonfiction status of a book.
    fiction = Column(Boolean, default=None)

    # Whether classification under this subject implies anything about
    # the book's audience.
    audience = Column(
        Enum("Adult", "Young Adult", "Children", "Adults Only", 
             name="audience"),
        default=None, index=True)

    # For children's books, the target age implied by this subject.
    target_age = Column(INT4RANGE, default=None, index=True)

    # Each Subject may claim affinity with one Genre.
    genre_id = Column(Integer, ForeignKey('genres.id'), index=True)

    # A locked Subject has been reviewed by a human and software will
    # not mess with it without permission.
    locked = Column(Boolean, default=False, index=True)

    # A checked Subject has been reviewed by software and will
    # not be checked again unless forced.
    checked = Column(Boolean, default=False, index=True)

    # One Subject may participate in many Classifications.
    classifications = relationship(
        "Classification", backref="subject"
    )

    # Type + identifier must be unique.
    __table_args__ = (
        UniqueConstraint('type', 'identifier'),
    )

    def __repr__(self):
        if self.name:
            name = u' ("%s")' % self.name
        else:
            name = u""
        if self.audience:
            audience = " audience=%s" % self.audience
        else:
            audience = ""
        if self.fiction:
            fiction = " (Fiction)"
        elif self.fiction == False:
            fiction = " (Nonfiction)"
        else:
            fiction = ""
        if self.genre:
            genre = ' genre="%s"' % self.genre.name
        else:
            genre = ""
        if (self.target_age is not None
            and (self.target_age.lower or self.target_age.upper)
        ):
            age_range= " " + self.target_age_string
        else:
            age_range = ""
        a = u'[%s:%s%s%s%s%s%s]' % (
            self.type, self.identifier, name, fiction, audience, genre, age_range)
        return a.encode("utf8")

    @property
    def target_age_string(self):
        lower = self.target_age.lower
        upper = self.target_age.upper           
        if lower and not upper:
            return str(lower)
        if upper and not lower:
            return str(upper)
        if not self.target_age.upper_inc:
            upper -= 1
        if not self.target_age.lower_inc:
            lower += 1
        return "%s-%s" % (lower,upper)

    @property
    def describes_format(self):
        """Does this Subject describe a format of book rather than
        subject matter, audience, etc?

        If so, there are limitations on when we believe this Subject
        actually applies to a given book--it may describe a very
        different adaptation of the same underlying work.

        TODO: See note in assign_genres about the hacky way this is used.
        """
        if self.genre and self.genre.name==COMICS_AND_GRAPHIC_NOVELS:
            return True
        return False

    @classmethod
    def lookup(cls, _db, type, identifier, name):
        """Turn a subject type and identifier into a Subject."""
        classifier = Classifier.lookup(type)
        subject, new = get_one_or_create(
            _db, Subject, type=type,
            identifier=identifier,
            create_method_kwargs=dict(
                name=name,
            )
        )
        if name and not subject.name:
            # We just discovered the name of a subject that previously
            # had only an ID.
            subject.name = name
        return subject, new

    @classmethod
    def common_but_not_assigned_to_genre(cls, _db, min_occurances=1000, 
                                         type_restriction=None):
        q = _db.query(Subject).join(Classification).filter(Subject.genre==None)

        if type_restriction:
            q = q.filter(Subject.type==type_restriction)
        q = q.group_by(Subject.id).having(
            func.count(Subject.id) > min_occurances).order_by(
            func.count(Classification.id).desc())
        return q

    @classmethod
    def assign_to_genres(cls, _db, type_restriction=None, force=False,
                         batch_size=1000):
        """Find subjects that have not been checked yet, assign each a
        genre/audience/fiction status if possible, and mark each as
        checked.

        :param type_restriction: Only consider subjects of the given type.
        :param force: Assign a genre to all subjects not just the ones that
                      have been checked.
        :param batch_size: Perform a database commit every time this many
                           subjects have been checked.
        """
        q = _db.query(Subject).filter(Subject.locked==False)

        if type_restriction:
            q = q.filter(Subject.type==type_restriction)

        if not force:
            q = q.filter(Subject.checked==False)

        counter = 0
        for subject in q:
            subject.assign_to_genre()
            counter += 1
            if not counter % batch_size:
                _db.commit()
        _db.commit()

    def assign_to_genre(self):
        """Assign this subject to a genre."""
        classifier = Classifier.classifiers.get(self.type, None)
        if not classifier:
            return
        self.checked = True
        log = logging.getLogger("Subject-genre assignment")

        genredata, audience, target_age, fiction = classifier.classify(self)
        # If the genre is erotica, the audience will always be ADULTS_ONLY,
        # no matter what the classifier says.
        if genredata == Erotica:
            audience = Classifier.AUDIENCE_ADULTS_ONLY

        if audience in Classifier.AUDIENCES_ADULT:
            target_age = Classifier.default_target_age_for_audience(audience)
        if not audience:
            # We have no audience but some target age information.
            # Try to determine an audience based on that.
            audience = Classifier.default_audience_for_target_age(target_age)

        if genredata:
            _db = Session.object_session(self)
            genre, was_new = Genre.lookup(_db, genredata.name, True)
        else:
            genre = None
        if genre != self.genre:
            log.info(
                "%s:%s genre %r=>%r", self.type, self.identifier,
                self.genre, genre
            )
        self.genre = genre

        if audience:
            if self.audience != audience:
                log.info(
                    "%s:%s audience %s=>%s", self.type, self.identifier,
                    self.audience, audience
                )
        self.audience = audience

        if fiction is not None:
            if self.fiction != fiction:
                log.info(
                    "%s:%s fiction %s=>%s", self.type, self.identifier,
                    self.fiction, fiction
                )
        self.fiction = fiction

        if numericrange_to_tuple(self.target_age) != numericrange_to_tuple(target_age):
            log.info(
                "%s:%s target_age %r=>%r", self.type, self.identifier,
                self.target_age, target_age
            )        
        self.target_age = target_age


class Classification(Base):
    """The assignment of a Identifier to a Subject."""
    __tablename__ = 'classifications'
    id = Column(Integer, primary_key=True)
    identifier_id = Column(
        Integer, ForeignKey('identifiers.id'), index=True)
    subject_id = Column(Integer, ForeignKey('subjects.id'), index=True)
    data_source_id = Column(Integer, ForeignKey('datasources.id'), index=True)

    # How much weight the data source gives to this classification.
    weight = Column(Integer)

    @property
    def scaled_weight(self):
        weight = self.weight
        if self.data_source.name == DataSource.OCLC_LINKED_DATA:
            weight = weight / 10.0
        elif self.data_source.name == DataSource.OVERDRIVE:
            weight = weight * 50
        return weight

    # These subject types are known to be problematic in that their
    # "Juvenile" classifications are applied indiscriminately to both
    # YA books and Children's books. As such, we need to split the
    # difference when weighing a classification whose subject is of
    # this type.
    #
    # This goes into Classification rather than Subject because it's
    # possible that one particular data source could use a certain
    # subject type in an unreliable way.
    #
    # In fact, the 3M classifications are basically BISAC
    # classifications used in an unreliable way, so we could merge
    # them in the future.
    _juvenile_subject_types = set([
        Subject.THREEM,
        Subject.LCC
    ])

    _quality_as_indicator_of_target_age = {
        
        # Not all classifications are equally reliable as indicators
        # of a target age. This dictionary contains the coefficients
        # we multiply against the weights of incoming classifications
        # to reflect the overall reliability of that type of
        # classification.
        #
        # If we had a ton of information about target age this might
        # not be necessary--it doesn't seem necessary for genre
        # classifications. But we sometimes have very little
        # information about target age, so being careful about how
        # much we trust different data sources can become important.
        
        DataSource.MANUAL : 1.0,
        DataSource.LIBRARY_STAFF: 1.0,        
        (DataSource.METADATA_WRANGLER, Subject.AGE_RANGE) : 1.0,

        Subject.AXIS_360_AUDIENCE : 0.9,
        (DataSource.OVERDRIVE, Subject.INTEREST_LEVEL) : 0.9,
        (DataSource.OVERDRIVE, Subject.OVERDRIVE) : 0.9, # But see below
        (DataSource.AMAZON, Subject.AGE_RANGE) : 0.85,
        (DataSource.AMAZON, Subject.GRADE_LEVEL) : 0.85,
        
        # Although Overdrive usually reserves Fiction and Nonfiction
        # for books for adults, it's not as reliable an indicator as
        # other Overdrive classifications.
        (DataSource.OVERDRIVE, Subject.OVERDRIVE, "Fiction") : 0.7,
        (DataSource.OVERDRIVE, Subject.OVERDRIVE, "Nonfiction") : 0.7,
        
        Subject.AGE_RANGE : 0.6,
        Subject.GRADE_LEVEL : 0.6,
        
        # There's no real way to know what this measures, since it
        # could be anything. If a tag mentions a target age or a grade
        # level, the accuracy seems to be... not terrible.
        Subject.TAG : 0.45,

        # Tags that come from OCLC Linked Data are of lower quality
        # because they sometimes talk about completely the wrong book.
        (DataSource.OCLC_LINKED_DATA, Subject.TAG) : 0.3,
        
        # These measure reading level, not age appropriateness.
        # However, if the book is a remedial work for adults we won't
        # be calculating a target age in the first place, so it's okay
        # to use reading level as a proxy for age appropriateness in a
        # pinch. (But not outside of a pinch.)
        (DataSource.OVERDRIVE, Subject.GRADE_LEVEL) : 0.35,
        Subject.LEXILE_SCORE : 0.1,
        Subject.ATOS_SCORE: 0.1,
    }

    @property
    def generic_juvenile_audience(self):        
        """Is this a classification that mentions (e.g.) a Children's audience
        but is actually a generic 'Juvenile' classification?
        """
        return (
            self.subject.audience in Classifier.AUDIENCES_JUVENILE
            and self.subject.type in self._juvenile_subject_types
        )
    
    @property
    def quality_as_indicator_of_target_age(self):
        if not self.subject.target_age:
            return 0
        data_source = self.data_source.name
        subject_type = self.subject.type
        q = self._quality_as_indicator_of_target_age

        keys = [
            (data_source, subject_type, self.subject.identifier),
            (data_source, subject_type),
            data_source,
            subject_type
        ]
        for key in keys:
            if key in q:
                return q[key]
        return 0.1

    @property
    def weight_as_indicator_of_target_age(self):
        return self.weight * self.quality_as_indicator_of_target_age

    @property
    def comes_from_license_source(self):
        if not self.identifier.licensed_through:
            return False
        return self.identifier.licensed_through.data_source == self.data_source


class WillNotGenerateExpensiveFeed(Exception):
    """This exception is raised when a feed is not cached, but it's too
    expensive to generate.
    """
    pass

class CachedFeed(Base):

    __tablename__ = 'cachedfeeds'
    id = Column(Integer, primary_key=True)

    # Every feed is associated with a lane. If null, this is a feed
    # for the top level.
    lane_name = Column(Unicode, nullable=True)

    # Every feed includes book from a subset of available languages
    languages = Column(Unicode)

    # Every feed has a timestamp reflecting when it was created.
    timestamp = Column(DateTime, nullable=True)

    # A feed is of a certain type--currently either 'page' or 'groups'.
    type = Column(Unicode, nullable=False)

    # A 'page' feed is associated with a set of values for the facet
    # groups.
    facets = Column(Unicode, nullable=True)

    # A 'page' feed is associated with a set of values for pagination.
    pagination = Column(Unicode, nullable=False)

    # The content of the feed.
    content = Column(Unicode, nullable=True)

    GROUPS_TYPE = 'groups'
    PAGE_TYPE = 'page'

    log = logging.getLogger("CachedFeed")

    @classmethod
    def fetch(cls, _db, lane, type, facets, pagination, annotator,
              force_refresh=False, max_age=None):
        if max_age is None:
            if type == cls.GROUPS_TYPE:
                max_age = Configuration.groups_max_age()
            elif type == cls.PAGE_TYPE:
                max_age = Configuration.page_max_age()
        if isinstance(max_age, int):
            max_age = datetime.timedelta(seconds=max_age)

        if lane:
            lane_name = lane.name
        else:
            lane_name = None

        if not lane.languages:
            languages_key = None
        else:
            languages_key = ",".join(lane.languages)

        if facets:
            facets_key = facets.query_string
        else:
            facets_key = ""

        if pagination:
            pagination_key = pagination.query_string
        else:
            pagination_key = ""

        # Get a CachedFeed object. We will either return its .content,
        # or update its .content.
        feed, is_new = get_one_or_create(
            _db, CachedFeed, on_multiple='interchangeable',
            lane_name=lane_name,
            type=type,
            languages=languages_key,
            facets=facets_key,
            pagination=pagination_key,
            )
        if force_refresh is True:
            # No matter what, we've been directed to treat this
            # cached feed as stale.
            return feed, False

        if max_age is Configuration.CACHE_FOREVER:
            # This feed is so expensive to generate that it must be cached
            # forever (unless force_refresh is True).
            if not is_new and feed.content:
                # Cacheable!
                return feed, True
            else:
                # We're supposed to generate this feed, but as a group
                # feed, it's too expensive.
                #
                # Rather than generate an error (which will provide a
                # terrible user experience), fall back to generating a
                # default page-type feed, which should be cheap to fetch.
                cls.log.warn(
                    "Could not generate a groups feed for %s, falling back to a page feed.",
                    lane.name
                )
                return cls.fetch(
                    _db, lane, CachedFeed.PAGE_TYPE, facets, pagination, 
                    annotator, force_refresh, max_age=None
                )
        else:
            # This feed is cheap enough to generate on the fly.
            cutoff = datetime.datetime.utcnow() - max_age
            fresh = False
            if feed.timestamp and feed.content:
                if feed.timestamp >= cutoff:
                    fresh = True
            return feed, fresh

        # Either there is no cached feed or it's time to update it.
        return feed, False

    def update(self, content):
        self.content = content
        self.timestamp = datetime.datetime.utcnow()

    def __repr__(self):
        if self.content:
            length = len(self.content)
        else:
            length = "No content"
        return "<CachedFeed #%s %s %s %s %s %s %s %s >" % (
            self.id, self.languages, self.lane_name, self.type, 
            self.facets, self.pagination,
            self.timestamp, length
        )
    

Index(
    "ix_cachedfeeds_lane_name_type_facets_pagination", CachedFeed.lane_name, CachedFeed.type,
    CachedFeed.facets, CachedFeed.pagination
)

class LicensePool(Base):

    """A pool of undifferentiated licenses for a work from a given source.
    """

    __tablename__ = 'licensepools'
    id = Column(Integer, primary_key=True)

    # A LicensePool may be associated with a Work. (If it's not, no one
    # can check it out.)
    work_id = Column(Integer, ForeignKey('works.id'), index=True)

    # Each LicensePool is associated with one DataSource and one
    # Identifier, and therefore with one original Edition.
    data_source_id = Column(Integer, ForeignKey('datasources.id'), index=True)
    identifier_id = Column(Integer, ForeignKey('identifiers.id'), index=True)

    # One LicensePool may be associated with one RightsStatus.
    rightsstatus_id = Column(
        Integer, ForeignKey('rightsstatus.id'), index=True)

    # One LicensePool can have many Loans.
    loans = relationship('Loan', backref='license_pool')

    # One LicensePool can have many Holds.
    holds = relationship('Hold', backref='license_pool')

    # One LicensePool can be associated with many CustomListEntries.
    custom_list_entries = relationship(
        'CustomListEntry', backref='license_pool')

    # One LicensePool can have many CirculationEvents
    circulation_events = relationship(
        "CirculationEvent", backref="license_pool")

    # One LicensePool may have many associated Hyperlinks.
    links = relationship("Hyperlink", backref="license_pool")

    # One LicensePool can be associated with many Complaints.
    complaints = relationship('Complaint', backref='license_pool')

    # The date this LicensePool first became available.
    availability_time = Column(DateTime, index=True)

    # One LicensePool may have multiple DeliveryMechanisms, and vice
    # versa.
    delivery_mechanisms = relationship(
        "LicensePoolDeliveryMechanism", backref="license_pool"
    )

    # A LicensePool that seemingly looks fine may be manually suppressed
    # to be temporarily or permanently removed from the collection.
    suppressed = Column(Boolean, default=False, index=True)

    # A textual description of a problem with this license pool
    # that caused us to suppress it.
    license_exception = Column(Unicode, index=True)

    # Index the combination of DataSource and Identifier to make joins easier.

    clause = "and_(Edition.data_source_id==LicensePool.data_source_id, Edition.primary_identifier_id==LicensePool.identifier_id)"
    edition = relationship(
        "Edition", primaryjoin=clause, uselist=False, lazy='joined',
        foreign_keys=[Edition.data_source_id, Edition.primary_identifier_id])

    open_access = Column(Boolean, index=True)
    last_checked = Column(DateTime, index=True)
    licenses_owned = Column(Integer,default=0)
    licenses_available = Column(Integer,default=0, index=True)
    licenses_reserved = Column(Integer,default=0)
    patrons_in_hold_queue = Column(Integer,default=0)

    # A Identifier should have at most one LicensePool.
    __table_args__ = (
        UniqueConstraint('identifier_id'),
    )

    def __repr__(self):
        return "<LicensePool #%s owned=%d available=%d reserved=%d holds=%d>" % (
            self.id, self.licenses_owned, self.licenses_available, 
            self.licenses_reserved, self.patrons_in_hold_queue
        )

    @classmethod
    def for_foreign_id(self, _db, data_source, foreign_id_type, foreign_id, rights_status=None):
        """Create a LicensePool for the given foreign ID."""

        # Get the DataSource.
        if isinstance(data_source, basestring):
            data_source = DataSource.lookup(_db, data_source)

        # The data source must be one that offers licenses.
        if not data_source.offers_licenses:
            raise ValueError(
                'Data source "%s" does not offer licenses.' % data_source.name)

        # The type of the foreign ID must be the primary identifier
        # type for the data source.
        if foreign_id_type != data_source.primary_identifier_type:
            raise ValueError(
                "License pools for data source '%s' are keyed to "
                "identifier type '%s' (not '%s', which was provided)" % (
                    data_source.name, data_source.primary_identifier_type,
                    foreign_id_type
                )
            )
 
        # Get the Identifier.
        identifier, ignore = Identifier.for_foreign_id(
            _db, foreign_id_type, foreign_id
            )

        kw = dict(data_source=data_source, identifier=identifier)
        if rights_status:
            kw['rights_status'] = rights_status

        # Get the LicensePool that corresponds to the DataSource and
        # the Identifier.
        license_pool, was_new = get_one_or_create(
            _db, LicensePool, **kw)
        if was_new and not license_pool.availability_time:
            now = datetime.datetime.utcnow()
            license_pool.availability_time = now
        return license_pool, was_new

    @classmethod
    def with_no_work(cls, _db):
        """Find LicensePools that have no corresponding Work."""
        return _db.query(LicensePool).outerjoin(Work).filter(
            Work.id==None).all()

    @property
    def deliverable(self):
        """This LicensePool can actually be delivered to patrons.
        """
        return (
            (self.open_access or self.licenses_owned > 0)
            and any(
                [dm.delivery_mechanism.default_client_can_fulfill
                for dm in self.delivery_mechanisms]
            )
        )

    @classmethod
    def with_complaint(cls, _db, resolved=False):
        """Return query for LicensePools that have at least one Complaint."""
        subquery = _db.query(
                LicensePool.id,
                func.count(LicensePool.id).label("complaint_count")
            ).\
            select_from(LicensePool).\
            join(LicensePool.complaints).\
            group_by(LicensePool.id)

        if resolved == False:
            subquery = subquery.filter(Complaint.resolved == None)
        elif resolved == True:
            subquery = subquery.filter(Complaint.resolved != None)

        subquery = subquery.subquery()

        return _db.query(LicensePool).\
            join(subquery, LicensePool.id == subquery.c.id).\
            order_by(subquery.c.complaint_count.desc()).\
            add_columns(subquery.c.complaint_count)

    def add_link(self, rel, href, data_source, media_type=None,
                 content=None, content_path=None):
        """Add a link between this LicensePool and a Resource.

        :param rel: The relationship between this LicensePooland the resource
               on the other end of the link.
        :param href: The URI of the resource on the other end of the link.
        :param media_type: Media type of the representation associated
               with the resource.
        :param content: Content of the representation associated with the
               resource.
        :param content_path: Path (relative to DATA_DIRECTORY) of the
               representation associated with the resource.
        """
        return self.identifier.add_link(
            rel, href, data_source, self, media_type, content, content_path)

    def needs_update(self):
        """Is it time to update the circulation info for this license pool?"""
        now = datetime.datetime.utcnow()
        if not self.last_checked:
            # This pool has never had its circulation info checked.
            return True
        maximum_stale_time = self.data_source.extra.get(
            'circulation_refresh_rate_seconds')
        if maximum_stale_time is None:
            # This pool never needs to have its circulation info checked.
            return False
        age = now - self.last_checked
        return age > maximum_stale_time

    def update_availability(
            self, new_licenses_owned, new_licenses_available, 
            new_licenses_reserved, new_patrons_in_hold_queue, as_of=None):
        """Update the LicensePool with new availability information.
        Log the implied changes as CirculationEvents.
        """

        _db = Session.object_session(self)
        if not as_of:
            as_of = datetime.datetime.utcnow()

        for old_value, new_value, more_event, fewer_event in (
                [self.patrons_in_hold_queue,  new_patrons_in_hold_queue,
                 CirculationEvent.HOLD_PLACE, CirculationEvent.HOLD_RELEASE], 
                [self.licenses_available, new_licenses_available,
                 CirculationEvent.CHECKIN, CirculationEvent.CHECKOUT], 
                [self.licenses_reserved, new_licenses_reserved,
                 CirculationEvent.AVAILABILITY_NOTIFY, None], 
                [self.licenses_owned, new_licenses_owned,
                 CirculationEvent.LICENSE_ADD,
                 CirculationEvent.LICENSE_REMOVE]):
            if new_value is None:
                continue
            if old_value == new_value:
                continue

            if old_value < new_value:
                event_name = more_event
            else:
                event_name = fewer_event

            if not event_name:
                continue

            CirculationEvent.log(
                _db, self, event_name, old_value, new_value, as_of)

        # Update the license pool with the latest information.
        self.licenses_owned = new_licenses_owned
        self.licenses_available = new_licenses_available
        self.licenses_reserved = new_licenses_reserved
        self.patrons_in_hold_queue = new_patrons_in_hold_queue
        self.last_checked = as_of

        # Update the last update time of the Work.
        if self.work:
            self.work.last_update_time = as_of

    def set_rights_status(self, uri, name=None):
        _db = Session.object_session(self)
        status, ignore = get_one_or_create(
            _db, RightsStatus, uri=uri,
            create_method_kwargs=dict(name=name))
        self.rights_status = status
        if status.uri in RightsStatus.OPEN_ACCESS:
            self.open_access = True
        else:
            self.open_access = False
        return status

    def loan_to(self, patron, start=None, end=None, fulfillment=None):
        _db = Session.object_session(patron)
        kwargs = dict(start=start or datetime.datetime.utcnow(),
                      end=end)
        loan, is_new = get_one_or_create(
            _db, Loan, patron=patron, license_pool=self, 
            create_method_kwargs=kwargs)
        if fulfillment:
            loan.fulfillment = fulfillment
        return loan, is_new

    def on_hold_to(self, patron, start=None, end=None, position=None):
        _db = Session.object_session(patron)
        if (Configuration.hold_policy() 
            != Configuration.HOLD_POLICY_ALLOW):
            raise PolicyException("Holds are disabled on this system.")
        start = start or datetime.datetime.utcnow()
        hold, new = get_one_or_create(
            _db, Hold, patron=patron, license_pool=self)
        hold.update(start, end, position)
        return hold, new

    @classmethod
    def consolidate_works(cls, _db, calculate_work_even_if_no_author=False):
        """Assign a (possibly new) Work to every unassigned LicensePool."""
        a = 0
        for unassigned in cls.with_no_work(_db):
            etext, new = unassigned.calculate_work(
                even_if_no_author=calculate_work_even_if_no_author)
            if not etext:
                # We could not create a work for this LicensePool,
                # most likely because it does not yet have any
                # associated Edition.
                continue
            a += 1
            logging.info("When consolidating works, created %r", etext)
            if a and not a % 100:
                _db.commit()

    def calculate_work(self, even_if_no_author=False, known_edition=None):
        """Try to find an existing Work for this LicensePool.

        If there are no Works for the permanent work ID associated
        with this LicensePool's primary edition, create a new Work.

        Pools that are not open-access will always have a new Work
        created for them.

        :param even_if_no_author: Ordinarily this method will refuse
        to create a Work for a LicensePool whose Edition has no title
        or author. But sometimes a book just has no known author. If
        that's really the case, pass in even_if_no_author=True and the
        Work will be created.
        """

        primary_edition = known_edition or self.edition

        if self.work:
            if known_edition:
                known_edition.work = self.work
            # The work has already been done.
            return self.work, False

        logging.info("Calculating work for %r", primary_edition)
        if not primary_edition:
            # We don't have any information about the identifier
            # associated with this LicensePool, so we can't create a work.
            logging.warn("NO EDITION for %s, cowardly refusing to create work.",
                     self.identifier)
            
            return None, False
        if primary_edition.license_pool != self:
            raise ValueError(
                "Primary edition's license pool is not the license pool for which work is being calculated!")

        if not primary_edition.title or not primary_edition.author:
            primary_edition.calculate_presentation()

        if not primary_edition.work and (
                not primary_edition.title or (
                    (primary_edition.author in (None, Edition.UNKNOWN_AUTHOR)
                     and not even_if_no_author))
        ):
            logging.warn(
                "Edition %r has no author or title, not assigning Work to Edition.", 
                primary_edition
            )
            # msg = u"WARN: NO TITLE/AUTHOR for %s/%s/%s/%s, cowardly refusing to create work." % (
            #    self.identifier.type, self.identifier.identifier,
            #    primary_edition.title, primary_edition.author)
            #print msg.encode("utf8")
            return None, False

        if not primary_edition.permanent_work_id:
            primary_edition.calculate_permanent_work_id()

        if primary_edition.work:
            # This pool's primary edition is already associated with
            # a Work. Use that Work.
            work = primary_edition.work

        else:
            _db = Session.object_session(self)
            work = None
            if self.open_access:
                # Is there already an open-access Work which includes editions
                # with this edition's permanent work ID?
                q = _db.query(Edition).filter(
                    Edition.permanent_work_id
                    ==primary_edition.permanent_work_id).filter(
                        Edition.work != None).filter(
                            Edition.id != primary_edition.id)
                for edition in q:
                    if edition.work.has_open_access_license:
                        work = edition.work
                        break

        if work:
            created = False
        else:
            # There is no better choice than creating a brand new Work.
            created = True
            logging.info("NEW WORK for %s" % primary_edition.title)
            work = Work()
            _db = Session.object_session(self)
            _db.add(work)
            _db.flush()

        # Associate this LicensePool and its Edition with the work we
        # chose or created.
        work.license_pools.append(self)
        primary_edition.work = work

        # Recalculate the display information for the Work, since the
        # associated Editions have changed.
        work.calculate_presentation()

        if created:
            logging.info("Created a new work: %r", work)
        # All done!
        return work, created

    @property
    def open_access_links(self):
        """Yield all open-access Resources for this LicensePool."""

        open_access = Hyperlink.OPEN_ACCESS_DOWNLOAD
        _db = Session.object_session(self)
        q = Identifier.resources_for_identifier_ids(
            _db, [self.identifier.id], open_access
        )
        for resource in q:
            yield resource

    @property
    def best_license_link(self):
        """Find the best available licensing link for the work associated
        with this LicensePool.
        """
        edition = self.edition
        if not edition:
            return self, None
        link = edition.best_open_access_link
        if link:
            return self, link

        # Either this work is not open-access, or there was no epub
        # link associated with it.
        work = self.work
        for pool in work.license_pools:
            edition = pool.edition
            link = edition.best_open_access_link
            if link:
                return pool, link
        return self, None

    def set_delivery_mechanism(
            self, content_type, drm_scheme, resource):
        _db = Session.object_session(self)
        delivery_mechanism, ignore = DeliveryMechanism.lookup(
            _db, content_type, drm_scheme)
        lpdm, ignore = get_one_or_create(
            _db, LicensePoolDeliveryMechanism,
            license_pool=self,
            delivery_mechanism=delivery_mechanism
        )
        lpdm.resource = resource
        return lpdm
        

Index("ix_licensepools_data_source_id_identifier_id", LicensePool.data_source_id, LicensePool.identifier_id, unique=True)


class RightsStatus(Base):

    """The terms under which a book has been made available to the general
    public.

    This will normally be 'in copyright', or 'public domain', or a
    Creative Commons license.
    """

    # Currently in copyright.
    IN_COPYRIGHT = u"http://librarysimplified.org/terms/rights-status/in-copyright"

    # Public domain in the USA.
    PUBLIC_DOMAIN_USA = u"http://librarysimplified.org/terms/rights-status/public-domain-usa"

    # Public domain in some unknown territory
    PUBLIC_DOMAIN_UNKNOWN = u"http://librarysimplified.org/terms/rights-status/public-domain-unknown"

    # Creative Commons Public Domain Dedication (No rights reserved)
    CC0 = u"https://creativecommons.org/publicdomain/zero/1.0/"

    # Creative Commons Attribution (CC BY)
    CC_BY = u"http://creativecommons.org/licenses/by/4.0/"
    
    # Creative Commons Attribution-ShareAlike (CC BY-SA)
    CC_BY_SA = u"https://creativecommons.org/licenses/by-sa/4.0"

    # Creative Commons Attribution-NoDerivs (CC BY-ND)
    CC_BY_ND = u"https://creativecommons.org/licenses/by-nd/4.0"

    # Creative Commons Attribution-NonCommercial (CC BY-NC)
    CC_BY_NC = u"https://creativecommons.org/licenses/by-nc/4.0"

    # Creative Commons Attribution-NonCommercial-ShareAlike (CC BY-NC-SA)
    CC_BY_NC_SA = u"https://creativecommons.org/licenses/by-nc-sa/4.0"

    # Creative Commons Attribution-NonCommercial-NoDerivs (CC BY-NC-ND)
    CC_BY_NC_ND = u"https://creativecommons.org/licenses/by-nc-nd/4.0"

    # Open access download but no explicit license
    GENERIC_OPEN_ACCESS = u"http://librarysimplified.org/terms/rights-status/generic-open-access"

    # Unknown copyright status.
    UNKNOWN = u"http://librarysimplified.org/terms/rights-status/unknown"

    OPEN_ACCESS = [
        PUBLIC_DOMAIN_USA,
        CC0,
        CC_BY,
        CC_BY_SA,
        CC_BY_ND,
        CC_BY_NC,
        CC_BY_NC_SA,
        CC_BY_NC_ND,
        GENERIC_OPEN_ACCESS,
    ]

    DATA_SOURCE_DEFAULT_RIGHTS_STATUS = {
        DataSource.GUTENBERG: PUBLIC_DOMAIN_USA,
        DataSource.PLYMPTON: CC_BY_NC,
    }
    
    __tablename__ = 'rightsstatus'
    id = Column(Integer, primary_key=True)

    # A URI unique to the license. This may be a URL (e.g. Creative
    # Commons)
    uri = Column(String, index=True)

    # Human-readable name of the license.
    name = Column(String, index=True)

    # One RightsStatus may apply to many LicensePools.
    licensepools = relationship("LicensePool", backref="rights_status")

    @classmethod
    def rights_uri_from_string(cls, rights):
        rights = rights.lower()
        if rights == 'public domain in the usa.':
            return RightsStatus.PUBLIC_DOMAIN_USA
        elif rights == 'public domain in the united states.':
            return RightsStatus.PUBLIC_DOMAIN_USA
        elif rights == 'pd-us':
            return RightsStatus.PUBLIC_DOMAIN_USA
        elif rights.startswith('public domain'):
            return RightsStatus.PUBLIC_DOMAIN_UNKNOWN
        elif rights.startswith('copyrighted.'):
            return RightsStatus.IN_COPYRIGHT
        elif rights == 'cc0':
            return RightsStatus.CC0
        elif rights == 'cc by':
            return RightsStatus.CC_BY
        elif rights == 'cc by-sa':
            return RightsStatus.CC_BY_SA
        elif rights == 'cc by-nd':
            return RightsStatus.CC_BY_ND
        elif rights == 'cc by-nc':
            return RightsStatus.CC_BY_NC
        elif rights == 'cc by-nc-sa':
            return RightsStatus.CC_BY_NC_SA
        elif rights == 'cc by-nc-nd':
            return RightsStatus.CC_BY_NC_ND
        else:
            return RightsStatus.UNKNOWN

    
class CirculationEvent(Base):

    """Changes to a license pool's circulation status.

    We log these so we can measure things like the velocity of
    individual books.
    """
    __tablename__ = 'circulationevents'

    id = Column(Integer, primary_key=True)

    # One LicensePool can have many circulation events.
    license_pool_id = Column(
        Integer, ForeignKey('licensepools.id'), index=True)

    type = Column(String(32), index=True)
    start = Column(DateTime, index=True)
    end = Column(DateTime)
    old_value = Column(Integer)
    delta = Column(Integer)
    new_value = Column(Integer)
    foreign_patron_id = Column(String)

    # A given license pool can only have one event of a given type for
    # a given patron at a given time.
    __table_args__ = (UniqueConstraint('license_pool_id', 'type', 'start',
                                       'foreign_patron_id'),)

    # Constants for use in logging circulation events to JSON
    SOURCE = u"source"
    TYPE = u"event"

    # The names of the circulation events we recognize.
    CHECKOUT = u"check_out"
    CHECKIN = u"check_in"
    HOLD_PLACE = u"hold_place"
    HOLD_RELEASE = u"hold_release"
    LICENSE_ADD = u"license_add"
    LICENSE_REMOVE = u"license_remove"
    AVAILABILITY_NOTIFY = u"availability_notify"
    CIRCULATION_CHECK = u"circulation_check"
    SERVER_NOTIFICATION = u"server_notification"
    TITLE_ADD = u"title_add"
    TITLE_REMOVE = u"title_remove"
    UNKNOWN = u"unknown"

    # The time format used when exporting to JSON.
    TIME_FORMAT = "%Y-%m-%dT%H:%M:%S+00:00"

    @classmethod
    def log(cls, _db, license_pool, event_name, old_value, new_value,
            start=None, end=None, foreign_patron_id=None):
        if new_value is None or old_value is None:
            delta = None
        else:
            delta = new_value - old_value
        if not start:
            start = datetime.datetime.utcnow()
        if not end:
            end = start
        logging.info("EVENT %s %s=>%s", event_name, old_value, new_value)
        event, was_new = get_one_or_create(
            _db, CirculationEvent, license_pool=license_pool,
            type=event_name, start=start, foreign_patron_id=foreign_patron_id,
            create_method_kwargs=dict(
                old_value=old_value,
                new_value=new_value,
                delta=delta,
                end=end)
            )
        return event, was_new


class Credential(Base):
    """A place to store credentials for external services."""
    __tablename__ = 'credentials'
    id = Column(Integer, primary_key=True)
    data_source_id = Column(Integer, ForeignKey('datasources.id'), index=True)
    patron_id = Column(Integer, ForeignKey('patrons.id'), index=True)
    type = Column(String(255), index=True)
    credential = Column(String)
    expires = Column(DateTime)

    __table_args__ = (
        UniqueConstraint('data_source_id', 'patron_id', 'type'),
    )

    @classmethod
    def lookup(self, _db, data_source, type, patron, refresher_method,
               allow_permanent_token=False):
        if isinstance(data_source, basestring):
            data_source = DataSource.lookup(_db, data_source)
        credential, is_new = get_one_or_create(
            _db, Credential, data_source=data_source, type=type, patron=patron)
        if (is_new or (not credential.expires and not allow_permanent_token)
            or (credential.expires 
                and credential.expires <= datetime.datetime.utcnow())):
            if refresher_method:
                refresher_method(credential)
        return credential

    @classmethod
    def lookup_by_token(self, _db, data_source, type, token,
                               allow_permanent_token=False):
        """Look up a unique token.

        Lookup will fail on expired tokens. Unless permanent tokens
        are specifically allowed, lookup will fail on permanent tokens.
        """

        credential = get_one(
            _db, Credential, data_source=data_source, type=type, 
            credential=token)

        if not credential:
            # No matching token.
            return None

        if not credential.expires:
            if allow_permanent_token:
                return credential
            else:
                # It's an error that this token never expires. It's invalid.
                return None
        elif credential.expires > datetime.datetime.utcnow():
            return credential
        else:
            # Token has expired.
            return None

    @classmethod
    def lookup_by_temporary_token(cls, _db, data_source, type, token):
        """Look up a temporary token and expire it immediately."""
        credential = cls.lookup_by_token(_db, data_source, type, token)
        if not credential:
            return None
        credential.expires = datetime.datetime.utcnow() - datetime.timedelta(
            seconds=5)
        return credential

    @classmethod
    def temporary_token_create(self, _db, data_source, type, patron, duration):
        """Create a temporary token for the given data_source/type/patron.

        The token will be good for the specified `duration`.
        """
        expires = datetime.datetime.utcnow() + duration
        token_string = str(uuid.uuid1())
        credential, is_new = get_one_or_create(
            _db, Credential, data_source=data_source, type=type, patron=patron)
        credential.credential=token_string
        credential.expires=expires
        return credential, is_new

# Index to make temporary_token_lookup() fast.
Index("ix_credentials_data_source_id_type_token", Credential.data_source_id, Credential.type, Credential.credential, unique=True)

class Timestamp(Base):
    """A general-purpose timestamp for external services."""

    __tablename__ = 'timestamps'
    service = Column(String(255), primary_key=True)
    timestamp = Column(DateTime)
    counter = Column(Integer)

    @classmethod
    def stamp(self, _db, service):
        now = datetime.datetime.utcnow()
        stamp, was_new = get_one_or_create(
            _db, Timestamp,
            service=service,
            create_method_kwargs=dict(timestamp=now))
        if not was_new:
            stamp.timestamp = now
        return stamp

class Representation(Base):
    """A cached document obtained from (and possibly mirrored to) the Web
    at large.

    Sometimes this is a DataSource's representation of a specific
    book.

    Sometimes it's associated with a database Resource (which has a
    well-defined relationship to one specific book).

    Sometimes it's just a web page that we need a cached local copy
    of.
    """

    EPUB_MEDIA_TYPE = u"application/epub+zip"
    PDF_MEDIA_TYPE = u"application/pdf"
    TEXT_XML_MEDIA_TYPE = u"text/xml"
    APPLICATION_XML_MEDIA_TYPE = u"application/xml"
    JPEG_MEDIA_TYPE = u"image/jpeg"
    PNG_MEDIA_TYPE = u"image/png"
    GIF_MEDIA_TYPE = u"image/gif"
    SVG_MEDIA_TYPE = u"image/svg+xml"
    MP3_MEDIA_TYPE = u"audio/mpeg"
    TEXT_PLAIN = u"text/plain"

    BOOK_MEDIA_TYPES = [
        EPUB_MEDIA_TYPE,
        PDF_MEDIA_TYPE,
        MP3_MEDIA_TYPE,
    ]

    IMAGE_MEDIA_TYPES = [
        JPEG_MEDIA_TYPE,
        PNG_MEDIA_TYPE,
        GIF_MEDIA_TYPE,
        SVG_MEDIA_TYPE,
    ]

    SUPPORTED_BOOK_MEDIA_TYPES = [
        EPUB_MEDIA_TYPE
    ]

    FILE_EXTENSIONS = {
        EPUB_MEDIA_TYPE: "epub",
        PDF_MEDIA_TYPE: "pdf",
        MP3_MEDIA_TYPE: "mp3",
        JPEG_MEDIA_TYPE: "jpg",
        PNG_MEDIA_TYPE: "png",
        SVG_MEDIA_TYPE: "svg",
        GIF_MEDIA_TYPE: "gif",
    }

    __tablename__ = 'representations'
    id = Column(Integer, primary_key=True)

    # URL from which the representation was fetched.
    url = Column(Unicode, index=True)

    # The media type of the representation.
    media_type = Column(Unicode)

    resource = relationship("Resource", backref="representation", uselist=False)

    ### Records of things we tried to do with this representation.

    # When the representation was last fetched from `url`.
    fetched_at = Column(DateTime, index=True)

    # A textual description of the error encountered the last time
    # we tried to fetch the representation
    fetch_exception = Column(Unicode, index=True)

    # A URL under our control to which this representation will be
    # mirrored.
    mirror_url = Column(Unicode, index=True)

    # When the representation was last pushed to `mirror_url`.
    mirrored_at = Column(DateTime, index=True)
    
    # An exception that happened while pushing this representation
    # to `mirror_url.
    mirror_exception = Column(Unicode, index=True)

    # If this image is a scaled-down version of some other image,
    # `scaled_at` is the time it was last generated.
    scaled_at = Column(DateTime, index=True)

    # If this image is a scaled-down version of some other image,
    # this is the exception that happened the last time we tried
    # to scale it down.
    scale_exception = Column(Unicode, index=True)

    ### End records of things we tried to do with this representation.

    # An image Representation may be a thumbnail version of another
    # Representation.
    thumbnail_of_id = Column(
        Integer, ForeignKey('representations.id'), index=True)

    thumbnails = relationship(
        "Representation",
        backref=backref("thumbnail_of", remote_side = [id]),
        lazy="joined")

    # The HTTP status code from the last fetch.
    status_code = Column(Integer)

    # A textual representation of the HTTP headers sent along with the
    # representation.
    headers = Column(Unicode)

    # The Location header from the last representation.
    location = Column(Unicode)

    # The Last-Modified header from the last representation.
    last_modified = Column(Unicode)

    # The Etag header from the last representation.
    etag = Column(Unicode)

    # The size of the representation, in bytes.
    file_size = Column(Integer)
    
    # If this representation is an image, the height of the image.
    image_height = Column(Integer, index=True)

    # If this representation is an image, the width of the image.
    image_width = Column(Integer, index=True)

    # The content of the representation itself.
    content = Column(Binary)

    # Instead of being stored in the database, the content of the
    # representation may be stored on a local file relative to the
    # data root.
    local_content_path = Column(Unicode)

    # At any given time, we will have a single representation for a
    # given URL and media type.
    __table_args__ = (
        UniqueConstraint('url', 'media_type'),
    )

    # A User-Agent to use when acting like a web browser.
    # BROWSER_USER_AGENT = "Mozilla/5.0 (Windows NT 6.3; Win64; x64) AppleWebKit/537.36 (KHTML, like Gecko) Chrome/37.0.2049.0 Safari/537.36 (Simplified)"
    BROWSER_USER_AGENT = "Mozilla/5.0 (X11; Ubuntu; Linux x86_64; rv:37.0) Gecko/20100101 Firefox/37.0"

    @property
    def age(self):
        if not self.fetched_at:
            return 1000000
        return (datetime.datetime.utcnow() - self.fetched_at).total_seconds()

    @property
    def has_content(self):
        if self.content and self.status_code == 200 and self.fetch_exception is None:
            return True
        if self.local_content_path and os.path.exists(self.local_content_path) and self.fetch_exception is None:
            return True
        return False

    @classmethod
    def is_media_type(cls, s):
        """Return true if the given string looks like a media type."""
        if not s:
            return False
        s = s.lower()
        return any(s.startswith(x) for x in [
                   'application/', 
                   'audio/',
                   'example/',
                   'image/',
                   'message/',
                   'model/',
                   'multipart/',
                   'text/', 
                   'video/'
        ])

    @classmethod
    def get(cls, _db, url, do_get=None, extra_request_headers=None,
<<<<<<< HEAD
            params=None, accept=None, max_age=None, pause_before=0,
            allow_redirects=True, debug=True):
=======
            accept=None,
            max_age=None, pause_before=0, allow_redirects=True, 
            presumed_media_type=None, debug=True):
>>>>>>> 89665f7d
        """Retrieve a representation from the cache if possible.
        
        If not possible, retrieve it from the web and store it in the
        cache.
        
        :param do_get: A function that takes arguments (url, headers)
        and retrieves a representation over the network.

        :param max_age: A timedelta object representing the maximum
        time to consider a cached representation fresh. (We ignore the
        caching directives from web servers because they're usually
        far too conservative for our purposes.)

        :return: A 2-tuple (representation, obtained_from_cache)

        """
        representation = None
        request_kwargs = {}
        if params:
            do_get = do_get or cls.simple_http_post
            request_kwargs.update({'data' : params})
        do_get = do_get or cls.simple_http_get

        # TODO: We allow representations of the same URL in different
        # media types, but we don't have a good solution here for
        # doing content negotiation (letting the caller ask for a
        # specific set of media types and matching against what we
        # have cached). Fortunately this isn't an issue with any of
        # the data sources we currently use, so for now we can treat
        # different representations of a URL as interchangeable.

        a = dict(url=url)
        if accept:
            a['media_type'] = accept
        representation = get_one(_db, Representation, 'interchangeable', **a)

        # Convert a max_age timedelta to a number of seconds.
        if isinstance(max_age, datetime.timedelta):
            max_age = max_age.total_seconds()

        # Do we already have a usable representation?
        #
        # 'Usable' means we tried it and either got some data or
        # received a status code that's not in the 5xx series.
        usable_representation = (
            representation and not representation.fetch_exception
            and (
                representation.content or representation.local_path
                or representation.status_code and representation.status_code / 100 != 5
            )
        )

        # Assuming we have a usable representation, is it
        # fresh?
        fresh_representation = (
            usable_representation and (
                max_age is None or max_age > representation.age))

        if debug is True:
            debug_level = logging.DEBUG
        elif debug is False:
            debug_level = None
        else:
            debug_level = debug

        if fresh_representation:
            if debug_level is not None:
                logging.info("Cached %s", url)
            return representation, True

        # We have a representation that is either not fresh or not usable.
        # We must make an HTTP request.
        if debug_level is not None:
            logging.log(debug_level, "Fetching %s", url)
        headers = {}
        if extra_request_headers:
            headers.update(extra_request_headers)
        if accept:
            headers['Accept'] = accept

        if usable_representation:
            # We have a representation but it's not fresh. We will
            # be making a conditional HTTP request to see if there's
            # a new version.
            if representation.last_modified:
                headers['If-Modified-Since'] = representation.last_modified
            if representation.etag:
                headers['If-None-Match'] = representation.etag

        fetched_at = datetime.datetime.utcnow()
        if pause_before:
            time.sleep(pause_before)
        media_type = None
        try:
            status_code, headers, content = do_get(url, headers, **request_kwargs)
            exception = None
            if 'content-type' in headers:
                media_type = headers['content-type'].lower()
            else:
                media_type = presumed_media_type
            if isinstance(content, unicode):
                content = content.encode("utf8")
        except Exception, e:
            # This indicates there was a problem with making the HTTP
            # request, not that the HTTP request returned an error
            # condition.
            logging.error("Error making HTTP request to %s", url, exc_info=e)
            exception = traceback.format_exc()
            status_code = None
            headers = None
            content = None
            media_type = None

        # At this point we can create/fetch a Representation object if
        # we don't have one already, or if the URL or media type we
        # actually got from the server differs from what we thought
        # we had.
        if (not usable_representation
            or media_type != representation.media_type
            or url != representation.url):
            representation, is_new = get_one_or_create(
                _db, Representation, url=url, media_type=unicode(media_type))

        representation.fetch_exception = exception
        representation.fetched_at = fetched_at

        if status_code == 304:
            # The representation hasn't changed since we last checked.
            # Set its fetched_at property and return the cached
            # version as though it were new.
            representation.fetched_at = fetched_at
            return representation, False

        if status_code:
            status_code_series = status_code / 100
        else:
            status_code_series = None

        if status_code_series in (2,3) or status_code in (404, 410):
            # We have a new, good representation. Update the
            # Representation object and return it as fresh.
            representation.status_code = status_code
            representation.content = content
            representation.media_type = media_type

            for header, field in (
                    ('etag', 'etag'),
                    ('last-modified', 'last_modified'),
                    ('location', 'location')):
                if header in headers:
                    value = headers[header]
                else:
                    value = None
                setattr(representation, field, value)

            representation.headers = cls.headers_to_string(headers)
            representation.content = content          
            representation.update_image_size()
            return representation, False

        # Okay, things didn't go so well.
        date_string = fetched_at.strftime("%Y-%m-%d %H:%M:%S")
        representation.fetch_exception = representation.fetch_exception or (
            "Most recent fetch attempt (at %s) got status code %s" % (
                date_string, status_code))
        if usable_representation:
            # If we have a usable (but stale) representation, we'd
            # rather return the cached data than destroy the information.
            return representation, True

        # We didn't have a usable representation before, and we still don't.
        # At this point we're just logging an error.
        representation.status_code = status_code
        representation.headers = cls.headers_to_string(headers)
        representation.content = content
        return representation, False

    @classmethod
    def post(cls, _db, url, params, max_age=None):
        return cls.get(
            _db, url, do_get=cls.simple_http_post, params=params, max_age=max_age
        )

    def update_image_size(self):
        """Make sure .image_height and .image_width are up to date.
       
        Clears .image_height and .image_width if the representation
        is not an image.
        """
        if self.media_type and self.media_type.startswith('image/'):
            image = self.as_image()
            self.image_width, self.image_height = image.size
        else:
            self.image_width = self.image_height = None

    @classmethod
    def normalize_content_path(cls, content_path, base=None):
        if not content_path:
            return None
        base = base or Configuration.data_directory()
        if content_path.startswith(base):
            content_path = content_path[len(base):]
            if content_path.startswith('/'):
                content_path = content_path[1:]
        return content_path

    @property
    def unicode_content(self):
        """Attempt to convert the content into Unicode.
        
        If all attempts fail, we will return None rather than raise an exception.
        """
        content = None
        for encoding in ('utf-8', 'windows-1252'):
            try:
                content = self.content.decode(encoding)
            except UnicodeDecodeError, e:
                pass
        return content

    def set_fetched_content(self, content, content_path=None):
        """Simulate a successful HTTP request for this representation.

        This is used when the content of the representation is obtained
        through some other means.
        """
        if isinstance(content, unicode):
            content = content.encode("utf8")
        self.content = content

        self.local_content_path = self.normalize_content_path(content_path)
        self.status_code = 200
        self.fetched_at = datetime.datetime.utcnow()
        self.fetch_exception = None
        self.update_image_size()


    def set_as_mirrored(self):
        """Record the fact that the representation has been mirrored
        to its .mirror_url.
        """
        self.mirrored_at = datetime.datetime.utcnow()
        self.mirror_exception = None

    @classmethod
    def headers_to_string(cls, d):
        if d is None:
            return None
        return json.dumps(dict(d))

    @classmethod
    def simple_http_get(cls, url, headers, **kwargs):
        """The most simple HTTP-based GET."""
        if not 'timeout' in kwargs:
            kwargs['timeout'] = 20
        
        if not 'allow_redirects' in kwargs:
            kwargs['allow_redirects'] = True
        response = requests.get(url, headers=headers, **kwargs)
        return response.status_code, response.headers, response.content

    @classmethod
    def simple_http_post(cls, url, headers, **kwargs):
        """The most simple HTTP-based POST."""
        if not 'timeout' in kwargs:
            kwargs['timeout'] = 20
        response = requests.post(url, headers=headers, **kwargs)
        return response.status_code, response.headers, response.content

    @classmethod
    def http_get_no_timeout(cls, url, headers, **kwargs):
        return Representation.simple_http_get(url, headers, timeout=None, **kwargs)

    @classmethod
    def http_get_no_redirect(cls, url, headers, **kwargs):
        """HTTP-based GET with no redirects."""
        return cls.simple_http_get(url, headers, allow_redirects=False, **kwargs)

    @classmethod
    def browser_http_get(cls, url, headers, **kwargs):
        """GET the representation that would be displayed to a web browser.
        """
        headers = dict(headers)
        headers['User-Agent'] = cls.BROWSER_USER_AGENT
        return cls.simple_http_get(url, headers, **kwargs)

    @property
    def is_image(self):
        return self.media_type and self.media_type.startswith("image/")

    @property
    def local_path(self):
        """Return the full local path to the representation on disk."""
        if not self.local_content_path:
            return None
        return os.path.join(Configuration.data_directory(),
                            self.local_content_path)

    @property
    def clean_media_type(self):
        """The most basic version of this representation's media type.

        No profiles or anything.
        """
        return self._clean_media_type(self.media_type)

    @property
    def url_extension(self):
        """The file extension in this representation's original url."""

        url_path = urlparse.urlparse(self.url).path

        # Known extensions can be followed by a version number (.epub3)
        # or an additional extension (.epub.noimages)
        known_extensions = "|".join(self.FILE_EXTENSIONS.values())
        known_extension_re = re.compile("\.(%s)\d?\.?[\w\d]*$" % known_extensions, re.I)

        known_match = known_extension_re.search(url_path)

        if known_match:
            return known_match.group()

        else:
            any_extension_re = re.compile("\.[\w\d]*$", re.I)
        
            any_match = any_extension_re.search(url_path)

            if any_match:
                return any_match.group()
        return None

    def extension(self, destination_type=None):
        """Try to come up with a good file extension for this representation."""
        if destination_type:
            return self._extension(destination_type)
        else:
            return self.url_extension or self._extension(self.clean_media_type)

    @classmethod
    def _clean_media_type(cls, media_type):
        if not media_type:
            return media_type
        if ';' in media_type:
            media_type = media_type[:media_type.index(';')].strip()
        return media_type

    @classmethod
    def _extension(cls, media_type):
        value = cls.FILE_EXTENSIONS.get(media_type, '')
        if not value:
            return value
        return '.' + value

    def default_filename(self, link=None, destination_type=None):
        """Try to come up with a good filename for this representation."""

        scheme, netloc, path, query, fragment = urlparse.urlsplit(self.url)
        path_parts = path.split("/")
        filename = None
        if path_parts:
            filename = path_parts[-1]

        if not filename and link:
            filename = link.default_filename
        if not filename:
            # This is the absolute last-ditch filename solution, and
            # it's basically only used when we try to mirror the root
            # URL of a domain.
            filename = 'resource'

        default_extension = self.extension()
        extension = self.extension(destination_type)
        if default_extension and default_extension != extension and filename.endswith(default_extension):
            filename = filename[:-len(default_extension)] + extension
        elif extension and not filename.endswith(extension):
            filename += extension
        return filename

    def content_fh(self):
        """Return an open filehandle to the representation's contents.

        This works whether the representation is kept in the database
        or in a file on disk.
        """
        if self.content:
            return StringIO(self.content)
        else:
            if not os.path.exists(self.local_path):
                raise ValueError("%s does not exist." % self.local_path)
            return open(self.local_path)
            

    def as_image(self):
        """Load this Representation's contents as a PIL image."""
        if not self.is_image:
            raise ValueError(
                "Cannot load non-image representation as image: type %s." 
                % self.media_type)
        if not self.content and not self.local_path:
            raise ValueError("Image representation has no content.")

        fh = self.content_fh()
        if self.media_type == self.SVG_MEDIA_TYPE:
            # Transparently convert the SVG to a PNG.
            png_data = cairosvg.svg2png(fh.read())
            fh = StringIO(png_data)
        return Image.open(fh)

    pil_format_for_media_type = {
        "image/gif": "gif",
        "image/png": "png",
        "image/jpeg": "jpeg",
    }

    def scale(self, max_height, max_width,
              destination_url, destination_media_type, force=False):
        """Return a Representation that's a scaled-down version of this
        Representation, creating it if necessary.

        :param destination_url: The URL the scaled-down resource will
        (eventually) be uploaded to.

        :return: A 2-tuple (Representation, is_new)

        """
        _db = Session.object_session(self)

        if not destination_media_type in self.pil_format_for_media_type:
            raise ValueError("Unsupported destination media type: %s" % destination_media_type)
                
        pil_format = self.pil_format_for_media_type[destination_media_type]

        # Make sure we actually have an image to scale.
        try:
            image = self.as_image()
        except Exception, e:
            self.scale_exception = traceback.format_exc()
            self.scaled_at = None
            # This most likely indicates an error during the fetch
            # phrase.
            self.fetch_exception = "Error found while scaling: %s" % (
                self.scale_exception)
            logging.error("Error found while scaling %r", self, exc_info=e)
            return self, False

        # Now that we've loaded the image, take the opportunity to set
        # the image size of the original representation.
        self.image_width, self.image_height = image.size

        # If the image is already a thumbnail-size bitmap, don't bother.
        if (self.media_type != Representation.SVG_MEDIA_TYPE
            and self.image_height <= max_height 
            and self.image_width <= max_width):
            self.thumbnails = []
            return self, False

        # Do we already have a representation for the given URL?
        thumbnail, is_new = get_one_or_create(
            _db, Representation, url=destination_url, 
            media_type=destination_media_type
        )
        if thumbnail not in self.thumbnails:
            thumbnail.thumbnail_of = self

        if not is_new and not force:
            # We found a preexisting thumbnail and we're allowed to
            # use it.
            return thumbnail, is_new

        # At this point we have a parent Representation (self), we
        # have a Representation that will contain a thumbnail
        # (thumbnail), and we know we need to actually thumbnail the
        # parent into the thumbnail.
        #
        # Because the representation of this image is being
        # changed, it will need to be mirrored later on.
        now = datetime.datetime.utcnow()
        thumbnail.mirror_url = thumbnail.url
        thumbnail.mirrored_at = None
        thumbnail.mirror_exception = None

        args = [(max_width, max_height),
                Image.ANTIALIAS]
        try:
            image.thumbnail(*args)
        except IOError, e:
            # I'm not sure why, but sometimes just trying
            # it again works.
            original_exception = traceback.format_exc()
            try:
                image.thumbnail(*args)
            except IOError, e:
                self.scale_exception = original_exception
                self.scaled_at = None
                return self, False

        # Save the thumbnail image to the database under
        # thumbnail.content.
        output = StringIO()
        if image.mode != 'RGB':
            image = image.convert('RGB')
        try:
            image.save(output, pil_format)
        except Exception, e:
            self.scale_exception = traceback.format_exc()
            self.scaled_at = None
            # This most likely indicates a problem during the fetch phase,
            # Set fetch_exception so we'll retry the fetch.
            self.fetch_exception = "Error found while scaling: %s" % (self.scale_exception)
            return self, False
        thumbnail.content = output.getvalue()
        thumbnail.image_width, thumbnail.image_height = image.size
        output.close()
        thumbnail.scale_exception = None
        thumbnail.scaled_at = now
        return thumbnail, True


class DeliveryMechanism(Base):
    """A technique for delivering a book to a patron.

    There are two parts to this: a DRM scheme and a content
    type. Either may be identified with a MIME media type
    (e.g. "vnd.adobe/adept+xml" or "application/epub+zip") or an
    informal name ("Kindle via Amazon").
    """
    KINDLE_CONTENT_TYPE = "Kindle via Amazon"
    NOOK_CONTENT_TYPE = "Nook via B&N"
    STREAMING_TEXT_CONTENT_TYPE = "Streaming Text"
    STREAMING_AUDIO_CONTENT_TYPE = "Streaming Audio"
    STREAMING_VIDEO_CONTENT_TYPE = "Streaming Video"

    NO_DRM = None
    ADOBE_DRM = "vnd.adobe/adept+xml"
    KINDLE_DRM = "Kindle DRM"
    NOOK_DRM = "Nook DRM"
    STREAMING_DRM = "Streaming"
    OVERDRIVE_DRM = "Overdrive DRM"

    __tablename__ = 'deliverymechanisms'
    id = Column(Integer, primary_key=True)
    content_type = Column(String, nullable=False)
    drm_scheme = Column(String)

    # Can the Library Simplified client fulfill a book with this
    # content type and this DRM scheme?
    default_client_can_fulfill = Column(Boolean, default=False, index=True)
 
    # These are the media type/DRM scheme combos known to be supported
    # by the default Library Simplified client.
    default_client_can_fulfill_lookup = set([
        (Representation.EPUB_MEDIA_TYPE, NO_DRM),
        (Representation.EPUB_MEDIA_TYPE, ADOBE_DRM),
    ])

    license_pool_delivery_mechanisms = relationship(
        "LicensePoolDeliveryMechanism",
        backref="delivery_mechanism"
    )

    @property
    def name(self):
        if self.drm_scheme is self.NO_DRM:
            drm_scheme = "DRM-free"
        else:
            drm_scheme = self.drm_scheme
        return "%s (%s)" % (self.content_type, drm_scheme)

    def __repr__(self):   

        if self.default_client_can_fulfill:
            fulfillable = "fulfillable"
        else:
            fulfillable = "not fulfillable"

        return "<Delivery mechanism: %s, %s)>" % (
            self.name, fulfillable
        )

    @classmethod
    def lookup(cls, _db, content_type, drm_scheme):
        return get_one_or_create(
            _db, DeliveryMechanism, content_type=content_type,
            drm_scheme=drm_scheme
        )

    @property
    def implicit_medium(self):
        """What would be a good setting for Edition.MEDIUM for an edition
        available through this DeliveryMechanism?
        """
        if self.content_type in (
                Representation.EPUB_MEDIA_TYPE,
                Representation.PDF_MEDIA_TYPE,
                "Kindle via Amazon",
                "Streaming Text"):
            return Edition.BOOK_MEDIUM
        elif self.content_type in (
                "Streaming Video" or self.content_type.startswith('video/')
        ):
            return Edition.VIDEO_MEDIUM
        else:
            return None

    def is_media_type(self, x):
        "Does this string look like a media type?"
        if x is None:
            return False

        if x in (self.KINDLE_CONTENT_TYPE,
                 self.NOOK_CONTENT_TYPE,
                 self.STREAMING_TEXT_CONTENT_TYPE,
                 self.STREAMING_AUDIO_CONTENT_TYPE,
                 self.STREAMING_VIDEO_CONTENT_TYPE):
            return False

        if x in (
                self.KINDLE_DRM,
                self.NOOK_DRM,
                self.STREAMING_DRM,
                self.OVERDRIVE_DRM):
            return False

        return any(x.startswith(prefix) for prefix in 
                   ['vnd.', 'application', 'text', 'video', 'audio', 'image'])

    @property
    def drm_scheme_media_type(self):
        """Return the media type for this delivery mechanism's
        DRM scheme, assuming it's represented that way.
        """
        if self.is_media_type(self.drm_scheme):
            return self.drm_scheme
        return None

    @property
    def content_type_media_type(self):
        """Return the media type for this delivery mechanism's
        content type, assuming it's represented as a media type.
        """
        if self.is_media_type(self.content_type):
            return self.content_type
        return None


Index("ix_deliverymechanisms_drm_scheme_content_type", 
      DeliveryMechanism.drm_scheme, 
      DeliveryMechanism.content_type,
      unique=True)


class CustomList(Base):
    """A custom grouping of Editions."""

    STAFF_PICKS_NAME = u"Staff Picks"

    __tablename__ = 'customlists'
    id = Column(Integer, primary_key=True)
    primary_language = Column(Unicode, index=True)
    data_source_id = Column(Integer, ForeignKey('datasources.id'), index=True)
    foreign_identifier = Column(Unicode, index=True)
    name = Column(Unicode)
    description = Column(Unicode)
    created = Column(DateTime, index=True)
    updated = Column(DateTime, index=True)
    responsible_party = Column(Unicode)

    entries = relationship(
        "CustomListEntry", backref="customlist", lazy="joined")

    # TODO: It should be possible to associate a CustomList with an
    # audience, fiction status, and subject, but there is no planned
    # interface for managing this.

    @classmethod
    def all_from_data_sources(cls, _db, data_sources):
        """All custom lists from the given data sources."""
        if not isinstance(data_sources, list):
            data_sources = [data_sources]
        ids = []
        for ds in data_sources:
            if isinstance(ds, basestring):
                ds = DataSource.lookup(_db, ds)
            ids.append(ds.id)
        return _db.query(CustomList).filter(CustomList.data_source_id.in_(ids))

    def add_entry(self, edition, annotation=None, first_appearance=None):
        first_appearance = first_appearance or datetime.datetime.utcnow()
        _db = Session.object_session(self)
        entry, was_new = get_one_or_create(
            _db, CustomListEntry,
            customlist=self, edition=edition,
            create_method_kwargs=dict(first_appearance=first_appearance)
        )
        if (not entry.most_recent_appearance 
            or entry.most_recent_appearance < first_appearance):
            entry.most_recent_appearance = first_appearance
        entry.annotation = annotation
        if edition.license_pool and not entry.license_pool:
            entry.license_pool = edition.license_pool
        return entry, was_new

class CustomListEntry(Base):

    __tablename__ = 'customlistentries'
    id = Column(Integer, primary_key=True)    
    list_id = Column(Integer, ForeignKey('customlists.id'), index=True)
    edition_id = Column(Integer, ForeignKey('editions.id'), index=True)
    license_pool_id = Column(Integer, ForeignKey('licensepools.id'), index=True)
    annotation = Column(Unicode)

    # These two fields are for best-seller lists. Even after a book
    # drops off the list, the fact that it once was on the list is
    # still relevant.
    first_appearance = Column(DateTime, index=True)
    most_recent_appearance = Column(DateTime, index=True)

    def set_license_pool(self, metadata=None, metadata_client=None):
        """If possible, set the best available LicensePool to be used when
        fulfilling requests for this CustomListEntry.

        'Best' means it has the most copies of the book available
        right now.
        """
        _db = Session.object_session(self)
        edition = self.edition
        if not self.edition:
            # This shouldn't happen, but no edition means no license pool.
            self.license_pool = None
            return self.license_pool

        new_license_pool = None
        if not metadata:
            from metadata_layer import Metadata
            metadata = Metadata.from_edition(edition)

        # Try to guess based on metadata, if we can get a high-quality
        # guess.
        potential_license_pools = metadata.guess_license_pools(
            _db, metadata_client)
        for lp, quality in sorted(
                potential_license_pools.items(), key=lambda x: -x[1]):
            if lp.deliverable and quality >= 0.8:
                new_license_pool = lp
                break

        if not new_license_pool:
            # Try using the less reliable, more expensive method of
            # matching based on equivalent identifiers.
            equivalent_identifier_ids = self.edition.equivalent_identifier_ids()
            pool_q = _db.query(LicensePool).filter(
                LicensePool.identifier_id.in_(equivalent_identifier_ids)).order_by(
                    LicensePool.licenses_available.desc(),
                    LicensePool.patrons_in_hold_queue.asc())
            pools = [x for x in pool_q if x.deliverable]
            if pools:
                new_license_pool = pools[0]

        old_license_pool = self.license_pool
        if old_license_pool != new_license_pool:
            if old_license_pool:
                old_id = old_license_pool.identifier
            else:
                old_id = None
            if new_license_pool:
                new_id = new_license_pool.identifier
            else:
                new_id = None
            logging.info(
                "Changing license pool for list entry %r to %r (was %r)", 
                self.edition, new_id, old_id
            )
        self.license_pool = new_license_pool
        return self.license_pool


class Complaint(Base):
    """A complaint about a LicensePool (or, potentially, something else)."""

    __tablename__ = 'complaints'

    VALID_TYPES = set([
        "http://librarysimplified.org/terms/problem/" + x
        for x in [
                'wrong-genre',
                'wrong-audience', 
                'wrong-age-range',
                'wrong-title',
                'wrong-medium',
                'wrong-author',
                'bad-cover-image',
                'bad-description',
                'cannot-fulfill-loan', 
                'cannot-issue-loan',
                'cannot-render',
                'cannot-return',
              ]
    ])

    id = Column(Integer, primary_key=True)

    # One LicensePool can have many complaints lodged against it.
    license_pool_id = Column(
        Integer, ForeignKey('licensepools.id'), index=True)

    # The type of complaint.
    type = Column(String, nullable=False, index=True) 

    # The source of the complaint.
    source = Column(String, nullable=True, index=True)

    # Detailed information about the complaint.
    detail = Column(String, nullable=True)

    timestamp = Column(DateTime, nullable=False)

    # When the complaint was resolved.
    resolved = Column(DateTime, nullable=True)

    @classmethod
    def register(self, license_pool, type, source, detail, resolved=None):
        """Register a problem detail document as a Complaint against the
        given LicensePool.
        """
        if not license_pool:
            raise ValueError("No license pool provided")
        _db = Session.object_session(license_pool)
        if type not in self.VALID_TYPES:
            raise ValueError("Unrecognized complaint type: %s" % type)
        now = datetime.datetime.utcnow()
        if source:
            complaint, is_new = get_one_or_create(
                _db, Complaint,
                license_pool=license_pool, 
                source=source, type=type,
                resolved=resolved,
                on_multiple='interchangeable',
                create_method_kwargs = dict(
                    timestamp=now,
                )
            )
            complaint.timestamp = now
            complaint.detail = detail
        else:
            complaint, is_new = create(
                _db,
                Complaint,
                license_pool=license_pool,
                source=source,
                type=type,
                timestamp=now,
                detail=detail,
                resolved=resolved
            )
        return complaint, is_new

    def resolve(self):
        self.resolved = datetime.datetime.utcnow()
        return self.resolved


class Admin(Base):

    __tablename__ = 'admins'

    id = Column(Integer, primary_key=True)
    email = Column(Unicode, unique=True, nullable=False)
    access_token = Column(Unicode, index=True)
    credential = Column(Unicode)

    def update_credentials(self, _db, access_token, credential):
        self.access_token = access_token
        self.credential = credential
        _db.commit()


class Collection(Base):

    __tablename__ = 'collections'

    id = Column(Integer, primary_key=True)
    name = Column(Unicode, unique=True, nullable=False)
    client_id = Column(Unicode, unique=True, index=True)
    _client_secret = Column(Unicode, nullable=False)

    # A collection can have one DataSource
    data_source_id = Column(
        Integer, ForeignKey('datasources.id'), index=True
    )

    # A collection can include many Identifiers
    catalog = relationship(
        "Identifier", secondary=lambda: collections_identifiers,
        backref="collections"
    )


    def __repr__(self):
        return "%s ID=%s DATASOURCE_ID=%d" % (
            self.name, self.id, self.data_source.id
        )

    @hybrid_property
    def client_secret(self):
        """Gets encrypted client_secret from database"""
        return self._client_secret

    @client_secret.setter
    def _set_client_secret(self, plaintext_secret):
        """Encrypts client secret string for database"""
        self._client_secret = unicode(bcrypt.hashpw(
            plaintext_secret, bcrypt.gensalt()
        ))

    def _correct_secret(self, plaintext_secret):
        """Determines if a plaintext string is the client_secret"""
        return (bcrypt.hashpw(plaintext_secret, self.client_secret)
                == self.client_secret)

    @classmethod
    def register(cls, _db, name):
        """Creates a new collection with client details and a datasource."""

        name = unicode(name)
        collection = get_one(_db, cls, name=name)
        if collection:
            raise ValueError(
                "A collection with the name '%s' already exists: %r" % (
                name, collection)
            )

        collection_data_source, ignore = get_one_or_create(
            _db, DataSource, name=name, offers_licenses=False
        )

        client_id, plaintext_client_secret = cls._generate_client_details()
        # Generate a new client_id if it's not unique initially.
        while get_one(_db, cls, client_id=client_id):
            client_id, plaintext_client_secret = cls._generate_client_details()

        collection, ignore = get_one_or_create(
            _db, cls, name=name, client_id=unicode(client_id),
            client_secret=unicode(plaintext_client_secret),
            data_source=collection_data_source
        )

        _db.commit()
        return collection, plaintext_client_secret

    @classmethod
    def _generate_client_details(cls):
        client_id_chars = ('abcdefghijklmnopqrstuvwxyz'
                           'ABCDEFGHIJKLMNOPQRSTUVWXYZ'
                           '0123456789')
        client_secret_chars = client_id_chars + '!#$%&*+,-._'

        def make_client_string(chars, length):
            return u"".join([random.choice(chars) for x in range(length)])
        client_id = make_client_string(client_id_chars, 25)
        client_secret = make_client_string(client_secret_chars, 40)

        return client_id, client_secret

    @classmethod
    def authenticate(cls, _db, client_id, plaintext_client_secret):
        collection = get_one(_db, cls, client_id=unicode(client_id))
        if (collection and
            collection._correct_secret(plaintext_client_secret)):
            return collection
        return None

    def catalog_identifier(self, _db, identifier):
        """Catalogs an identifier for a collection"""
        if identifier not in self.catalog:
            self.catalog.append(identifier)
            _db.commit()

    def works_updated_since(self, _db, timestamp):
        """Returns all of a collection's works that have been updated since the
        last time the collection was checked"""

        query = _db.query(Work).join(Work.coverage_records)
        query = query.join(Work.license_pools).join(Identifier)
        query = query.join(Identifier.collections).filter(
            Collection.id==self.id
        )
        if timestamp:
            query = query.filter(
                WorkCoverageRecord.timestamp > timestamp
            )

        return query


collections_identifiers = Table(
    'collectionsidentifiers', Base.metadata,
    Column(
        'collection_id', Integer, ForeignKey('collections.id'),
        index=True, nullable=False
    ),
    Column(
        'identifier_id', Integer, ForeignKey('identifiers.id'),
        index=True, nullable=False
    ),
    UniqueConstraint('collection_id', 'identifier_id'),
)

from sqlalchemy.sql import compiler
from psycopg2.extensions import adapt as sqlescape

def dump_query(query):
    dialect = query.session.bind.dialect
    statement = query.statement
    comp = compiler.SQLCompiler(dialect, statement)
    comp.compile()
    enc = dialect.encoding
    params = {}
    for k,v in comp.params.iteritems():
        if isinstance(v, unicode):
            v = v.encode(enc)
        params[k] = sqlescape(v)
    return (comp.string.encode(enc) % params).decode(enc)


def numericrange_to_tuple(r):
    """Helper method to normalize NumericRange into a tuple."""
    if r is None:
        return (None, None)
    lower = r.lower
    upper = r.upper
    if lower and not r.lower_inc:
        lower -= 1
    if upper and not r.upper_inc:
        upper -= 1
    return lower, upper<|MERGE_RESOLUTION|>--- conflicted
+++ resolved
@@ -5971,14 +5971,8 @@
 
     @classmethod
     def get(cls, _db, url, do_get=None, extra_request_headers=None,
-<<<<<<< HEAD
             params=None, accept=None, max_age=None, pause_before=0,
-            allow_redirects=True, debug=True):
-=======
-            accept=None,
-            max_age=None, pause_before=0, allow_redirects=True, 
-            presumed_media_type=None, debug=True):
->>>>>>> 89665f7d
+            allow_redirects=True, presumed_media_type=None, debug=True):
         """Retrieve a representation from the cache if possible.
         
         If not possible, retrieve it from the web and store it in the
