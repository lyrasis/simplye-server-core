--- conflicted
+++ resolved
@@ -709,11 +709,7 @@
     LS_NAMESPACE = u"http://librarysimplified.org/terms/annotation/"
    
     IDLING = LS_NAMESPACE + u'idling'
-<<<<<<< HEAD
-    BOOKMARKING = LS_NAMESPACE + u'bookmarking'
-=======
     BOOKMARKING = OA_NAMESPACE + u'bookmarking'
->>>>>>> 4377f283
 
     MOTIVATIONS = [
         IDLING,
