# encoding: utf-8

# If the genre classification does not match the fiction classification, throw
# away the genre classifications.
#
# E.g. "Investigations -- nonfiction" maps to Mystery, but Mystery
# conflicts with Nonfiction.

# SQL to find commonly used DDC classifications
# select count(editions.id) as c, subjects.identifier from editions join identifiers on workrecords.primary_identifier_id=workidentifiers.id join classifications on workidentifiers.id=classifications.work_identifier_id join subjects on classifications.subject_id=subjects.id where subjects.type = 'DDC' and not subjects.identifier like '8%' group by subjects.identifier order by c desc;

# SQL to find commonly used classifications not assigned to a genre
# select count(identifiers.id) as c, subjects.type, substr(subjects.identifier, 0, 20) as i, substr(subjects.name, 0, 20) as n from workidentifiers join classifications on workidentifiers.id=classifications.work_identifier_id join subjects on classifications.subject_id=subjects.id where subjects.genre_id is null and subjects.fiction is null group by subjects.type, i, n order by c desc;

import logging
import json
import os
import pkgutil
import re
import urllib
from collections import (
    Counter,
    defaultdict,
)
from nose.tools import set_trace
from sqlalchemy.orm.session import Session
from sqlalchemy.sql.expression import and_

base_dir = os.path.split(__file__)[0]
resource_dir = os.path.join(base_dir, "..", "resources")

NO_VALUE = "NONE"
NO_NUMBER = -1

class Classifier(object):

    """Turn an external classification into an internal genre, an
    audience, an age level, and a fiction status.
    """

    DDC = "DDC"
    LCC = "LCC"
    LCSH = "LCSH"
    FAST = "FAST"
    OVERDRIVE = "Overdrive"
    RBDIGITAL = "RBdigital"
    BISAC = "BISAC"
    BIC = "BIC"
    TAG = "tag"   # Folksonomic tags.

    # Appeal controlled vocabulary developed by NYPL
    NYPL_APPEAL = "NYPL Appeal"

    GRADE_LEVEL = "Grade level" # "1-2", "Grade 4", "Kindergarten", etc.
    AGE_RANGE = "schema:typicalAgeRange" # "0-2", etc.
    AXIS_360_AUDIENCE = "Axis 360 Audience"
    RBDIGITAL_AUDIENCE = "RBdigital Audience"

    # We know this says something about the audience but we're not sure what.
    # Could be any of the values from GRADE_LEVEL or AGE_RANGE, plus
    # "YA", "Adult", etc.
    FREEFORM_AUDIENCE = "schema:audience"

    GUTENBERG_BOOKSHELF = "gutenberg:bookshelf"
    TOPIC = "schema:Topic"
    PLACE = "schema:Place"
    PERSON = "schema:Person"
    ORGANIZATION = "schema:Organization"
    LEXILE_SCORE = "Lexile"
    ATOS_SCORE = "ATOS"
    INTEREST_LEVEL = "Interest Level"

    AUDIENCE_ADULT = "Adult"
    AUDIENCE_ADULTS_ONLY = "Adults Only"
    AUDIENCE_YOUNG_ADULT = "Young Adult"
    AUDIENCE_CHILDREN = "Children"

    # A book for a child younger than 14 is a children's book.
    # A book for a child 14 or older is a young adult book.
    YOUNG_ADULT_AGE_CUTOFF = 14

    ADULT_AGE_CUTOFF = 18

    AUDIENCES_JUVENILE = [AUDIENCE_CHILDREN, AUDIENCE_YOUNG_ADULT]
    AUDIENCES_ADULT = [AUDIENCE_ADULT, AUDIENCE_ADULTS_ONLY]
    AUDIENCES = set([AUDIENCE_ADULT, AUDIENCE_ADULTS_ONLY, AUDIENCE_YOUNG_ADULT,
                     AUDIENCE_CHILDREN])

    SIMPLIFIED_GENRE = "http://librarysimplified.org/terms/genres/Simplified/"
    SIMPLIFIED_FICTION_STATUS = "http://librarysimplified.org/terms/fiction/"

    classifiers = dict()

    @classmethod
    def range_tuple(cls, lower, upper):
        """Turn a pair of ages into a tuple that represents an age range.
        This may be turned into an inclusive postgres NumericRange later,
        but this code should not depend on postgres.
        """
        # Just in case the upper and lower ranges are mixed up,
        # and no prior code caught this, un-mix them.
        if lower and upper and lower > upper:
            lower, upper = upper, lower
        return (lower, upper)

    @classmethod
    def lookup(cls, scheme):
        """Look up a classifier for a classification scheme."""
        return cls.classifiers.get(scheme, None)

    @classmethod
    def name_for(cls, identifier):
        """Look up a human-readable name for the given identifier."""
        return None

    @classmethod
    def classify(cls, subject):
        """Try to determine genre, audience, target age, and fiction status
        for the given Subject.
        """
        identifier, name = cls.scrub_identifier_and_name(
            subject.identifier, subject.name
        )
        fiction = cls.is_fiction(identifier, name)
        audience = cls.audience(identifier, name)

        target_age = cls.target_age(identifier, name)
        if target_age == cls.range_tuple(None, None):
            target_age = cls.default_target_age_for_audience(audience)

        return (cls.genre(identifier, name, fiction, audience),
                audience,
                target_age,
                fiction,
                )

    @classmethod
    def scrub_identifier_and_name(cls, identifier, name):
        """Prepare identifier and name from within a call to classify()."""
        identifier = cls.scrub_identifier(identifier)
        if isinstance(identifier, tuple):
            # scrub_identifier returned a canonical value for name as
            # well. Use it in preference to any name associated with
            # the subject.
            identifier, name = identifier
        elif not name:
            name = identifier
        name = cls.scrub_name(name)
        return identifier, name

    @classmethod
    def scrub_identifier(cls, identifier):
        """Prepare an identifier from within a call to classify().

        This may involve data normalization, conversion to lowercase,
        etc.
        """
        if identifier is None:
            return None
        return Lowercased(identifier)

    @classmethod
    def scrub_name(cls, name):
        """Prepare a name from within a call to classify()."""
        if name is None:
            return None
        return Lowercased(name)


    @classmethod
    def genre(cls, identifier, name, fiction=None, audience=None):
        """Is this identifier associated with a particular Genre?"""
        return None

    @classmethod
    def genre_match(cls, query):
        """Does this query string match a particular Genre, and which part
        of the query matches?"""
        return None, None

    @classmethod
    def is_fiction(cls, identifier, name):
        """Is this identifier+name particularly indicative of fiction?
        How about nonfiction?
        """
        if "nonfiction" in name:
            return False
        if "fiction" in name:
            return True
        return None

    @classmethod
    def audience(cls, identifier, name):
        """What does this identifier+name say about the audience for
        this book?
        """
        if 'juvenile' in name:
            return cls.AUDIENCE_CHILDREN
        elif 'young adult' in name or "YA" in name.original:
            return cls.AUDIENCE_YOUNG_ADULT
        return None

    @classmethod
    def audience_match(cls, query):
        """Does this query string match a particular Audience, and which
        part of the query matches?"""
        return (None, None)

    @classmethod
    def target_age(cls, identifier, name):
        """For children's books, what does this identifier+name say
        about the target age for this book?
        """
        return cls.range_tuple(None, None)

    @classmethod
    def default_target_age_for_audience(cls, audience):
        """The default target age for a given audience.

        We don't know what age range a children's book is appropriate
        for, but we can make a decent guess for a YA book, for an
        'Adult' book it's pretty clear, and for an 'Adults Only' book
        it's very clear.
        """
        if audience == Classifier.AUDIENCE_YOUNG_ADULT:
            return cls.range_tuple(14, 17)
        elif audience in (
                Classifier.AUDIENCE_ADULT, Classifier.AUDIENCE_ADULTS_ONLY
        ):
            return cls.range_tuple(18, None)
        return cls.range_tuple(None, None)

    @classmethod
    def default_audience_for_target_age(cls, range):
        if range is None:
            return None
        lower = range[0]
        upper = range[1]
        if not lower and not upper:
            return None
        if not lower:
            if upper > 18:
                # e.g. "up to 20 years", though that doesn't
                # make much sense.
                return cls.AUDIENCE_ADULT
            elif upper > cls.YOUNG_ADULT_AGE_CUTOFF:
                # e.g. "up to 15 years"
                return cls.AUDIENCE_YOUNG_ADULT
            else:
                # e.g. "up to 14 years"
                return cls.AUDIENCE_CHILDREN

        # At this point we can assume that lower is not None.
        if lower >= 18:
            return cls.AUDIENCE_ADULT
        elif lower >= cls.YOUNG_ADULT_AGE_CUTOFF:
            return cls.AUDIENCE_YOUNG_ADULT
        elif lower >= 12 and (not upper or upper >= cls.YOUNG_ADULT_AGE_CUTOFF):
            # Although we treat "Young Adult" as starting at 14, many
            # outside sources treat it as starting at 12. As such we
            # treat "12 and up" or "12-14" as an indicator of a Young
            # Adult audience, with a target age that overlaps what we
            # consider a Children audience.
            return cls.AUDIENCE_YOUNG_ADULT
        else:
            return cls.AUDIENCE_CHILDREN

    @classmethod
    def and_up(cls, young, keyword):
        """Encapsulates the logic of what "[x] and up" actually means.

        Given the lower end of an age range, tries to determine the
        upper end of the range.
        """
        if young is None:
            return None
        if not any(
                [keyword.endswith(x) for x in
                 ("and up", "and up.", "+", "+.")
             ]
        ):
            return None

        if young >= 18:
            old = young
        elif young >= 12:
            # "12 and up", "14 and up", etc.  are
            # generally intended to cover the entire
            # YA span.
            old = 17
        elif young >= 8:
            # "8 and up" means something like "8-12"
            old = young + 4
        else:
            # Whereas "3 and up" really means more
            # like "3 to 5".
            old = young + 2
        return old

<<<<<<< HEAD
class GradeLevelClassifier(Classifier):
    # How old a kid is when they start grade N in the US.
    american_grade_to_age = {
        # Preschool: 3-4 years
        'preschool' : 3,
        'pre-school' : 3,
        'p' : 3,
        'pk' : 4,

        # Easy readers
        'kindergarten' : 5,
        'k' : 5,
        '0' : 5,
        'first' : 6,
        '1' : 6,
        'second' : 7,
        '2' : 7,

        # Chapter Books
        'third' : 8,
        '3' : 8,
        'fourth' : 9,
        '4' : 9,
        'fifth' : 10,
        '5' : 10,
        'sixth' : 11,
        '6' : 11,
        '7' : 12,
        '8' : 13,

        # YA
        '9' : 14,
        '10' : 15,
        '11' : 16,
        '12': 17,
    }

    # Regular expressions that match common ways of expressing grade
    # levels.
    grade_res = [
        re.compile(x, re.I) for x in [
            "grades? ([kp0-9]+) to ([kp0-9]+)?",
            "grades? ([kp0-9]+) ?-? ?([kp0-9]+)?",
            "gr\.? ([kp0-9]+) ?-? ?([kp0-9]+)?",
            "grades?: ([kp0-9]+) to ([kp0-9]+)",
            "grades?: ([kp0-9]+) ?-? ?([kp0-9]+)?",
            "gr\.? ([kp0-9]+)",
            "([0-9]+)[tnsr][hdt] grade",
            "([a-z]+) grade",
            r'\b(kindergarten|preschool)\b',
        ]
    ]

    generic_grade_res = [
        re.compile(r"([kp0-9]+) ?- ?([0-9]+)", re.I),
        re.compile(r"([kp0-9]+) ?to ?([0-9]+)", re.I),
        re.compile(r"^([0-9]+)\b", re.I),
        re.compile(r"^([kp])\b", re.I),
    ]

    @classmethod
    def audience(cls, identifier, name, require_explicit_age_marker=False):
        target_age = cls.target_age(identifier, name, require_explicit_age_marker)
        return cls.default_audience_for_target_age(target_age)


    @classmethod
    def target_age(cls, identifier, name, require_explicit_grade_marker=False):

        if (identifier and "education" in identifier) or (name and 'education' in name):
            # This is a book about teaching, e.g. fifth grade.
            return cls.range_tuple(None, None)

        if (identifier and 'grader' in identifier) or (name and 'grader' in name):
            # This is a book about, e.g. fifth graders.
            return cls.range_tuple(None, None)

        if require_explicit_grade_marker:
            res = cls.grade_res
        else:
            res = cls.grade_res + cls.generic_grade_res

        for r in res:
            for k in identifier, name:
                if not k:
                    continue
                m = r.search(k)
                if m:
                    gr = m.groups()
                    if len(gr) == 1:
                        young = gr[0]
                        old = None
                    else:
                        young, old = gr

                    # Strip leading zeros
                    if young and young.lstrip('0'):
                        young = young.lstrip("0")
                    if old and old.lstrip('0'):
                        old = old.lstrip("0")

                    young = cls.american_grade_to_age.get(young)
                    old = cls.american_grade_to_age.get(old)

                    if not young and not old:
                        return cls.range_tuple(None, None)

                    if young:
                        young = int(young)
                    if old:
                        old = int(old)
                    if old is None:
                        old = cls.and_up(young, k)
                    if old is None and young is not None:
                        old = young
                    if young is None and old is not None:
                        young = old
                    if old and young and  old < young:
                        young, old = old, young
                    return cls.range_tuple(young, old)
        return cls.range_tuple(None, None)

    @classmethod
    def target_age_match(cls, query):
        target_age = None
        grade_words = None
        target_age = cls.target_age(None, query, require_explicit_grade_marker=True)
        if target_age:
            for r in cls.grade_res:
                match = r.search(query)
                if match:
                    grade_words = match.group()
                    break
        return (target_age, grade_words)

class InterestLevelClassifier(Classifier):

    @classmethod
    def audience(cls, identifier, name):
        if identifier in ('lg', 'mg+', 'mg'):
            return cls.AUDIENCE_CHILDREN
        elif identifier == 'ug':
            return cls.AUDIENCE_YOUNG_ADULT
        else:
            return None

    @classmethod
    def target_age(cls, identifier, name):
        if identifier == 'lg':
            return cls.range_tuple(5,8)
        if identifier in ('mg+', 'mg'):
            return cls.range_tuple(9,13)
        if identifier == 'ug':
            return cls.range_tuple(14,17)
        return None


class AgeClassifier(Classifier):
    # Regular expressions that match common ways of expressing ages.
    age_res = [
        re.compile(x, re.I) for x in [
            "age ([0-9]+) ?-? ?([0-9]+)?",
            "age: ([0-9]+) ?-? ?([0-9]+)?",
            "age: ([0-9]+) to ([0-9]+)",
            "ages ([0-9]+) ?- ?([0-9]+)",
            "([0-9]+) ?- ?([0-9]+) years?",
            "([0-9]+) years?",
            "ages ([0-9]+)+",
            "([0-9]+) and up",
            "([0-9]+) years? and up",
        ]
    ]

    generic_age_res = [
        re.compile("([0-9]+) ?- ?([0-9]+)", re.I),
        re.compile(r"^([0-9]+)\b", re.I),
    ]

    baby_re = re.compile("^baby ?- ?([0-9]+) year", re.I)

    @classmethod
    def audience(cls, identifier, name, require_explicit_age_marker=False):
        target_age = cls.target_age(identifier, name, require_explicit_age_marker)
        return cls.default_audience_for_target_age(target_age)

    @classmethod
    def target_age(cls, identifier, name, require_explicit_age_marker=False):
        if require_explicit_age_marker:
            res = cls.age_res
        else:
            res = cls.age_res + cls.generic_age_res
        if identifier:
            match = cls.baby_re.search(identifier)
            if match:
                # This is for babies.
                upper_bound = int(match.groups()[0])
                return cls.range_tuple(0, upper_bound)

        for r in res:
            for k in identifier, name:
                if not k:
                    continue
                m = r.search(k)
                if m:
                    groups = m.groups()
                    young = old = None
                    if groups:
                        young = int(groups[0])
                        if len(groups) > 1 and groups[1] != None:
                            old = int(groups[1])
                    if old is None:
                        old = cls.and_up(young, k)
                    if old is None and young is not None:
                        old = young
                    if young is None and old is not None:
                        young = old
                    if old > 99:
                        # This is not an age at all.
                        old = None
                    if young > 99:
                        # This is not an age at all.
                        young = None
                    if young > old:
                        young, old = old, young
                    return cls.range_tuple(young, old)
        return cls.range_tuple(None, None)

    @classmethod
    def target_age_match(cls, query):
        target_age = None
        age_words = None
        target_age = cls.target_age(None, query, require_explicit_age_marker=True)
        if target_age:
            for r in cls.age_res:
                match = r.search(query)
                if match:
                    age_words = match.group()
                    break
        return (target_age, age_words)
=======
class Axis360AudienceClassifier(Classifier):

    TEEN_PREFIX = "Teen -"
    CHILDRENS_PREFIX = "Children's -"

    age_re = re.compile("Age ([0-9]+)-([0-9]+)$")

    @classmethod
    def audience(cls, identifier, name, require_explicit_age_marker=False):
        if not identifier:
            return None
        if identifier == 'General Adult':
            return Classifier.AUDIENCE_ADULT
        elif identifier.startswith(cls.TEEN_PREFIX):
            return Classifier.AUDIENCE_YOUNG_ADULT
        elif identifier.startswith(cls.CHILDRENS_PREFIX):
            return Classifier.AUDIENCE_CHILDREN
        return None

    @classmethod
    def target_age(cls, identifier, name, require_explicit_age_marker=False):
        if (not identifier.startswith(cls.TEEN_PREFIX)
            and not identifier.startswith(cls.CHILDRENS_PREFIX)):
            return cls.range_tuple(None, None)
        m = cls.age_re.search(identifier)
        if not m:
            return cls.range_tuple(None, None)
        young, old = map(int, m.groups())
        if young > old:
            young, old = old, young
        return cls.range_tuple(young, old)

>>>>>>> 5dfed7ad

# This is the large-scale structure of our classification system.
#
# If the name of a genre is a string, it's the name of the genre
# and there are no subgenres.
#
# If the name of a genre is a dictionary, the 'name' argument is the
# name of the genre, and the 'subgenres' argument is the list of the
# subgenres.

COMICS_AND_GRAPHIC_NOVELS = u"Comics & Graphic Novels"

fiction_genres = [
    u"Adventure",
    u"Classics",
    COMICS_AND_GRAPHIC_NOVELS,
    u"Drama",
    dict(name=u"Erotica", audiences=Classifier.AUDIENCE_ADULTS_ONLY),
    dict(name=u"Fantasy", subgenres=[
        u"Epic Fantasy",
        u"Historical Fantasy",
        u"Urban Fantasy",
    ]),
    u"Folklore",
    u"Historical Fiction",
    dict(name=u"Horror", subgenres=[
        u"Gothic Horror",
        u"Ghost Stories",
        u"Vampires",
        u"Werewolves",
        u"Occult Horror",
    ]),
    u"Humorous Fiction",
    u"Literary Fiction",
    u"LGBTQ Fiction",
    dict(name=u"Mystery", subgenres=[
        u"Crime & Detective Stories",
        u"Hard-Boiled Mystery",
        u"Police Procedural",
        u"Cozy Mystery",
        u"Historical Mystery",
        u"Paranormal Mystery",
        u"Women Detectives",
    ]),
    u"Poetry",
    u"Religious Fiction",
    dict(name=u"Romance", subgenres=[
        u"Contemporary Romance",
        u"Gothic Romance",
        u"Historical Romance",
        u"Paranormal Romance",
        u"Western Romance",
        u"Romantic Suspense",
    ]),
    dict(name=u"Science Fiction", subgenres=[
        u"Dystopian SF",
        u"Space Opera",
        u"Cyberpunk",
        u"Military SF",
        u"Alternative History",
        u"Steampunk",
        u"Romantic SF",
        u"Media Tie-in SF",
    ]),
    u"Short Stories",
    dict(name=u"Suspense/Thriller",
        subgenres=[
            u"Historical Thriller",
            u"Espionage",
            u"Supernatural Thriller",
            u"Medical Thriller",
            u"Political Thriller",
            u"Psychological Thriller",
            u"Technothriller",
            u"Legal Thriller",
            u"Military Thriller",
        ],
    ),
    u"Urban Fiction",
    u"Westerns",
    u"Women's Fiction",
]

nonfiction_genres = [
    dict(name=u"Art & Design", subgenres=[
        u"Architecture",
        u"Art",
        u"Art Criticism & Theory",
        u"Art History",
        u"Design",
        u"Fashion",
        u"Photography",
    ]),
    u"Biography & Memoir",
    u"Education",
    dict(name=u"Personal Finance & Business", subgenres=[
        u"Business",
        u"Economics",
        u"Management & Leadership",
        u"Personal Finance & Investing",
        u"Real Estate",
    ]),
    dict(name=u"Parenting & Family", subgenres=[
        u"Family & Relationships",
        u"Parenting",
    ]),
    dict(name=u"Food & Health", subgenres=[
        u"Bartending & Cocktails",
        u"Cooking",
        u"Health & Diet",
        u"Vegetarian & Vegan",
    ]),
    dict(name=u"History", subgenres=[
        u"African History",
        u"Ancient History",
        u"Asian History",
        u"Civil War History",
        u"European History",
        u"Latin American History",
        u"Medieval History",
        u"Middle East History",
        u"Military History",
        u"Modern History",
        u"Renaissance & Early Modern History",
        u"United States History",
        u"World History",
    ]),
    dict(name=u"Hobbies & Home", subgenres=[
        u"Antiques & Collectibles",
        u"Crafts & Hobbies",
        u"Gardening",
        u"Games",
        u"House & Home",
        u"Pets",
    ]),
    u"Humorous Nonfiction",
    dict(name=u"Entertainment", subgenres=[
        u"Film & TV",
        u"Music",
        u"Performing Arts",
    ]),
    u"Life Strategies",
    u"Literary Criticism",
    u"Periodicals",
    u"Philosophy",
    u"Political Science",
    dict(name=u"Reference & Study Aids", subgenres=[
        u"Dictionaries",
        u"Foreign Language Study",
        u"Law",
        u"Study Aids",
    ]),
    dict(name=u"Religion & Spirituality", subgenres=[
        u"Body, Mind & Spirit",
        u"Buddhism",
        u"Christianity",
        u"Hinduism",
        u"Islam",
        u"Judaism",
    ]),
    dict(name=u"Science & Technology", subgenres=[
        u"Computers",
        u"Mathematics",
        u"Medical",
        u"Nature",
        u"Psychology",
        u"Science",
        u"Social Sciences",
        u"Technology",
    ]),
    u"Self-Help",
    u"Sports",
    u"Travel",
    u"True Crime",
]


class GenreData(object):
    def __init__(self, name, is_fiction, parent=None, audience_restriction=None):
        self.name = name
        self.parent = parent
        self.is_fiction = is_fiction
        self.subgenres = []
        if isinstance(audience_restriction, basestring):
            audience_restriction = [audience_restriction]
        self.audience_restriction = audience_restriction

    def __repr__(self):
        return "<GenreData: %s>" % self.name

    @property
    def self_and_subgenres(self):
        yield self
        for child in self.all_subgenres:
            yield child

    @property
    def all_subgenres(self):
        for child in self.subgenres:
            for subgenre in child.self_and_subgenres:
                yield subgenre

    @property
    def parents(self):
        parents = []
        p = self.parent
        while p:
            parents.append(p)
            p = p.parent
        return reversed(parents)

    def has_subgenre(self, subgenre):
        for s in self.subgenres:
            if s == subgenre or s.has_subgenre(subgenre):
                return True
        return False

    @property
    def variable_name(self):
        return self.name.replace("-", "_").replace(", & ", "_").replace(", ", "_").replace(" & ", "_").replace(" ", "_").replace("/", "_").replace("'", "")

    @classmethod
    def populate(cls, namespace, genres, fiction_source, nonfiction_source):
        """Create a GenreData object for every genre and subgenre in the given
        list of fiction and nonfiction genres.
        """
        for source, default_fiction in (
                (fiction_source, True),
                (nonfiction_source, False)):
            for item in source:
                subgenres = []
                audience_restriction = None
                name = item
                fiction = default_fiction
                if isinstance(item, dict):
                    name = item['name']
                    subgenres = item.get('subgenres', [])
                    audience_restriction = item.get('audience_restriction')
                    fiction = item.get('fiction', default_fiction)

                cls.add_genre(
                    namespace, genres, name, subgenres, fiction,
                    None, audience_restriction)

    @classmethod
    def add_genre(cls, namespace, genres, name, subgenres, fiction,
                  parent, audience_restriction):
        """Create a GenreData object. Add it to a dictionary and a namespace.
        """
        if isinstance(name, tuple):
            name, default_fiction = name
        default_fiction = None
        default_audience = None
        if parent:
            default_fiction = parent.is_fiction
            default_audience = parent.audience_restriction
        if isinstance(name, dict):
            data = name
            subgenres = data.get('subgenres', [])
            name = data['name']
            fiction = data.get('fiction', default_fiction)
            audience_restriction = data.get('audience', default_audience)
        if name in genres:
            raise ValueError("Duplicate genre name! %s" % name)

        # Create the GenreData object.
        genre_data = GenreData(name, fiction, parent, audience_restriction)
        if parent:
            parent.subgenres.append(genre_data)

        # Add the genre to the given dictionary, keyed on name.
        genres[genre_data.name] = genre_data

        # Convert the name to a Python-safe variable name,
        # and add it to the given namespace.
        namespace[genre_data.variable_name] = genre_data

        # Do the same for subgenres.
        for sub in subgenres:
            cls.add_genre(namespace, genres, sub, [], fiction,
                          genre_data, audience_restriction)

genres = dict()
GenreData.populate(globals(), genres, fiction_genres, nonfiction_genres)

class Lowercased(unicode):
    """A lowercased string that remembers its original value."""
    def __new__(cls, value):
        if isinstance(value, Lowercased):
            # Nothing to do.
            return value
        if not isinstance(value, basestring):
            value = unicode(value)
        new_value = value.lower()
        if new_value.endswith('.'):
            new_value = new_value[:-1]
        o = super(Lowercased, cls).__new__(cls, new_value)
        o.original = value
        return o


class DeweyDecimalClassifier(Classifier):

    NAMES = json.load(
        open(os.path.join(resource_dir, "dewey_1000.json")))

    # Add some other values commonly found in MARC records.
    NAMES["B"] = "Biography"
    NAMES["E"] = "Juvenile Fiction"
    NAMES["F"] = "Fiction"
    NAMES["FIC"] = "Fiction"
    NAMES["J"] = "Juvenile Nonfiction"
    NAMES["Y"] = "Young Adult"

    FICTION = set([813, 823, 833, 843, 853, 863, 873, 883, "FIC", "E", "F"])
    NONFICTION = set(["J", "B"])

    # 791.4572 and 791.4372 is for recordings. 741.59 is for comic
    #  adaptations? This is a good sign that a identifier should
    #  not be considered, actually.
    # 428.6 - Primers, Readers, i.e. collections of stories
    # 700 - Arts - full of distinctions
    # 700.8996073 - African American arts
    # 700.9 - Art history
    # 700.71 Arts education
    # 398.7 Jokes and jests

    GENRES = {
        African_History : range(960, 970),
        Architecture : range(710, 720) + range(720, 730),
        Art : range(700, 710) + range(730, 770) + [774, 776],
        Art_Criticism_Theory : [701],
        Asian_History : range(950, 960) + [995, 996, 997],
        Biography_Memoir : ["B", 920],
        Economics : range(330, 340),
        Christianity : [range(220, 230) + range(230, 290)],
        Cooking : [range(640, 642)],
        Performing_Arts : [790, 791, 792],
        Entertainment : 790,
        Games : [793, 794, 795],
        Drama : [812, 822, 832, 842, 852, 862, 872, 882],
        Education : range(370,380) + [707],
        European_History : range(940, 950),
        Folklore : [398],
        History : [900],
        Islam : [297],
        Judaism : [296],
        Latin_American_History : range(981, 990),
        Law : range(340, 350) + [364],
        Management_Leadership : [658],
        Mathematics : range(510, 520),
        Medical : range(610, 620),
        Military_History : range(355, 360),
        Music : range(780, 789),
        Periodicals : range(50, 60) + [105, 405, 505, 605, 705, 805, 905],
        Philosophy : range(160, 200),
        Photography : [771, 772, 773, 775, 778, 779],
        Poetry : [811, 821, 831, 841, 851, 861, 871, 874, 881, 884],
        Political_Science : range(320, 330) + range(351, 355),
        Psychology : range(150, 160),
        Foreign_Language_Study : range(430,500),
        Reference_Study_Aids : range(10, 20) + range(30, 40) + [103, 203, 303, 403, 503, 603, 703, 803, 903] + range(410, 430),
        Religion_Spirituality : range(200, 220) + [290, 292, 293, 294, 295, 299],
        Science : ([500, 501, 502] + range(506, 510) + range(520, 530)
                   + range(530, 540) + range(540, 550) + range(550, 560)
                   + range(560, 570) + range(570, 580) + range(580, 590)
                   + range(590, 600)),
        Social_Sciences : (range(300, 310) + range(360, 364) + range(390,397) + [399]),
        Sports : range(796, 800),
        Technology : (
            [600, 601, 602, 604] + range(606, 610) + range(610, 640)
            + range(660, 670) + range(670, 680) + range(681, 690) + range(690, 700)),
        Travel : range(910, 920),
        United_States_History : range(973,980),
        World_History : [909],
    }

    @classmethod
    def name_for(cls, identifier):
        return cls.NAMES.get(identifier, None)

    @classmethod
    def scrub_identifier(cls, identifier):
        if not identifier:
            return identifier
        if isinstance(identifier, int):
            identifier = str(identifier).zfill(3)

        identifier = identifier.upper()

        if identifier.startswith('[') and identifier.endswith(']'):
            # This is just bad data.
            identifier = identifier[1:-1]

        if identifier.startswith('C') or identifier.startswith('A'):
            # A work from our Canadian neighbors or our Australian
            # friends.
            identifier = identifier[1:]
        elif identifier.startswith("NZ"):
            # A work from the good people of New Zealand.
            identifier = identifier[2:]

        # Trim everything after the first period. We don't know how to
        # deal with it.
        if '.' in identifier:
            identifier = identifier.split('.')[0]
        try:
            identifier = int(identifier)
        except ValueError:
            pass

        # For our purposes, Dewey Decimal numbers are identifiers
        # without names.
        return identifier, None

    @classmethod
    def is_fiction(cls, identifier, name):
        """Is the given DDC classification likely to contain fiction?"""
        if identifier == 'Y':
            # Inconsistently used for young adult fiction and
            # young adult nonfiction.
            return None

        if (isinstance(identifier, basestring) and (
                identifier.startswith('Y') or identifier.startswith('J'))):
            # Young adult/children's literature--not necessarily fiction
            identifier = identifier[1:]
            try:
                identifier = int(identifier)
            except ValueError:
                pass

        if identifier in cls.FICTION:
            return True
        if identifier in cls.NONFICTION:
            return False

        # TODO: Make NONFICTION more comprehensive and return None if
        # not in there, instead of always returning False. Or maybe
        # returning False is fine here, who knows.
        return False

    @classmethod
    def audience(cls, identifier, name):
        if identifier == 'E':
            # Juvenile fiction
            return cls.AUDIENCE_CHILDREN

        if isinstance(identifier, basestring) and identifier.startswith('J'):
            return cls.AUDIENCE_CHILDREN

        if isinstance(identifier, basestring) and identifier.startswith('Y'):
            return cls.AUDIENCE_YOUNG_ADULT

        if isinstance(identifier, basestring) and identifier=='FIC':
            # FIC is used for all types of fiction.
            return None
        return cls.AUDIENCE_ADULT

    @classmethod
    def genre(cls, identifier, name, fiction=None, audience=None):
        for genre, identifiers in cls.GENRES.items():
            if identifier == identifiers or (
                    isinstance(identifiers, list)
                    and identifier in identifiers):
                return genre
        return None


class LCCClassifier(Classifier):

    TOP_LEVEL = re.compile("^([A-Z]{1,2})")
    FICTION = set(["PN", "PQ", "PR", "PS", "PT", "PZ"])
    JUVENILE = set(["PZ"])

    GENRES = {

        # Unclassified/complicated stuff.
        # "America": E11-E143
        # Ancient_History: D51-D90
        # Angling: SH401-SH691
        # Civil_War_History: E456-E655
        # Geography: leftovers of G
        # Islam: BP1-BP253
        # Latin_American_History: F1201-F3799
        # Medieval History: D111-D203
        # Military_History: D25-D27
        # Modern_History: ???
        # Renaissance_History: D219-D234 (1435-1648, so roughly)
        # Sports: GV557-1198.995
        # TODO: E and F are actually "the Americas".
        # United_States_History is E151-E909, F1-F975 but not E456-E655
        African_History : ["DT"],
        Ancient_History : ["DE"],
        Architecture : ["NA"],
        Art_Criticism_Theory : ["BH"],
        Asian_History : ["DS", "DU"],
        Biography_Memoir : ["CT"],
        Business : ["HC", "HF", "HJ"],
        Christianity : ["BR", "BS", "BT", "BV", "BX"],
        Cooking : ["TX"],
        Crafts_Hobbies : ["TT"],
        Economics : ["HB"],
        Education : ["L"],
        European_History : ["DA", "DAW", "DB", "DD", "DF", "DG", "DH", "DJ", "DK", "DL", "DP", "DQ", "DR"],
        Folklore : ["GR"],
        Games : ["GV"],
        Islam : ["BP"],
        Judaism : ["BM"],
        Literary_Criticism : ["Z"],
        Mathematics : ["QA", "HA", "GA"],
        Medical: ["QM", "R"],
        Military_History: ["U", "V"],
        Music: ["M"],
        Parenting_Family : ["HQ"],
        Periodicals : ["AP", "AN"],
        Philosophy : ["BC", "BD", "BJ"],
        Photography: ["TR"],
        Political_Science : ["J", "HX"],
        Psychology : ["BF"],
        Reference_Study_Aids : ["AE", "AG", "AI"],
        Religion_Spirituality : ["BL", "BQ"],
        Science : ["QB", "QC", "QD", "QE", "QH", "QK", "QL", "QR", "CC", "GB", "GC", "QP"],
        Social_Sciences : ["HD", "HE", "HF", "HM", "HN", "HS", "HT", "HV", "GN", "GF", "GT"],
        Sports: ["SK"],
        World_History : ["CB"],
    }

    LEFTOVERS = dict(
        B=Philosophy,
        T=Technology,
        Q=Science,
        S=Science,
        H=Social_Sciences,
        D=History,
        N=Art,
        L=Education,
        E=United_States_History,
        F=United_States_History,
        BP=Religion_Spirituality,
    )

    NAMES = json.load(open(os.path.join(resource_dir, "lcc_one_level.json")))

    @classmethod
    def scrub_identifier(cls, identifier):
        if not identifier:
            return identifier
        return identifier.upper()

    @classmethod
    def name_for(cls, identifier):
        return cls.NAMES.get(identifier, None)

    @classmethod
    def is_fiction(cls, identifier, name):
        if identifier == 'P':
            return True
        if not identifier.startswith('P'):
            return False
        for i in cls.FICTION:
            if identifier.startswith(i):
                return True
        return False

    @classmethod
    def genre(cls, identifier, name, fiction=None, audience=None):
        for genre, strings in cls.GENRES.items():
            for s in strings:
                if identifier.startswith(s):
                    return genre
        for prefix, genre in cls.LEFTOVERS.items():
            if identifier.startswith(prefix):
                return genre
        return None

    @classmethod
    def audience(cls, identifier, name):
        if identifier.startswith("PZ"):
            return cls.AUDIENCE_CHILDREN
        # Everything else is implicitly for adults.
        return cls.AUDIENCE_ADULT

def match_kw(*l):
    """Turn a list of strings into a function which uses a regular expression
    to match any of those strings, so long as there's a word boundary on both ends.
    The function will match all the strings by default, or can exclude the strings
    that are examples of the classification.
    """
    def match_term(term, exclude_examples=False):
        if not l:
            return None
        if exclude_examples:
            keywords = [keyword for keyword in l if not isinstance(keyword, Eg)]
        else:
            keywords = [str(keyword) for keyword in l]

        if not keywords:
            return None
        any_keyword = "|".join(keywords)
        with_boundaries = r'\b(%s)\b' % any_keyword
        return re.compile(with_boundaries, re.I).search(term)


    # This is a dictionary so it can be used as a class variable
    return {"search": match_term}

class Eg(object):
    """Mark this string as an example of a classification, rather than
    an exact identifier for that classification. For example, basketball
    is an an example of a sport, but athletics is an identifier for the sports
    classification.
    """

    def __init__(self, term):
        self.term = term

    def __str__(self):
        return self.term

class AgeOrGradeClassifier(Classifier):

    @classmethod
    def audience(cls, identifier, name):
        audience = AgeClassifier.audience(identifier, name)
        if audience == None:
            audience = GradeLevelClassifier.audience(identifier, name)
        return audience

    @classmethod
    def target_age(cls, identifier, name):
        """This tag might contain a grade level, an age in years, or nothing.
        We will try both a grade level and an age in years, but we
        will require that the tag indicate what's being measured. A
        tag like "9-12" will not match anything because we don't know if it's
        age 9-12 or grade 9-12.
        """
        age = AgeClassifier.target_age(identifier, name, True)
        if age == cls.range_tuple(None, None):
            age = GradeLevelClassifier.target_age(identifier, name, True)
        return age

class KeywordBasedClassifier(AgeOrGradeClassifier):

    """Classify a book based on keywords."""

    # We have to handle these first because otherwise '\bfiction\b'
    # will match it.
    LEVEL_1_NONFICTION_INDICATORS = match_kw(
        "non-fiction", "non fiction"
    )

    LEVEL_2_FICTION_INDICATORS = match_kw(
        "fiction", Eg("stories"), Eg("tales"), Eg("literature"),
        Eg("bildungsromans"), "fictitious",
    )
    LEVEL_2_NONFICTION_INDICATORS = match_kw(
        Eg("history"), Eg("biography"), Eg("histories"),
        Eg("biographies"), Eg("autobiography"), Eg("autobiographies"),
        "nonfiction", Eg("essays"), Eg("letters"), Eg("true story"),
        Eg("personal memoirs"))
    JUVENILE_INDICATORS = match_kw(
        "for children", "children's", "juvenile",
        Eg("nursery rhymes"), Eg("9-12"))
    YOUNG_ADULT_INDICATORS = match_kw(
        "young adult",
        "ya",
        "12-Up",
        "teenage .*fiction",
        "teens .*fiction",
        "teen books",
        Eg("teenage romance"),
    )

    # Children's books don't generally deal with romance, so although
    # "Juvenile Fiction" generally refers to children's fiction,
    # "Juvenile Fiction / Love & Romance" is almost certainly YA.
    JUVENILE_TERMS_THAT_IMPLY_YOUNG_ADULT = set([
        "love & romance",
        "romance",
        "romantic",
    ])

    # These identifiers indicate that the string "children" or
    # "juvenile" in the identifier does not actually mean the work is
    # _for_ children.
    JUVENILE_BLACKLIST = set([
        "military participation",
        "services",
        "children's accidents",
        "children's voices",
        "juvenile delinquency",
        "children's television workshop",
        "missing children",
    ])

    CATCHALL_KEYWORDS = {
        Adventure : match_kw(
            "adventure",
            "adventurers",
            "adventure stories",
            "adventure fiction",
            "adventurers",
            Eg("sea stories"),
            Eg("war stories"),
            Eg("men's adventure"),
        ),

        African_History: match_kw(
            "african history",
            "history.*africa",
        ),

        Ancient_History: match_kw(
            "ancient.*history",
            "history.*ancient",
            "civilization, classical",
        ),

        Antiques_Collectibles: match_kw(
            "antiques",
            "collectibles",
            "collectors",
            "collecting",
        ),

        Architecture: match_kw(
            "architecture",
            "architectural",
            "architect",
            "architects",
        ),

        Art: match_kw(
            "art",
            "arts",
            "artist",
            "artists",
            "artistic",
        ),

        Art_Criticism_Theory: match_kw(
            "art criticism",
            "art / criticism & theory",
        ),

        Art_History: match_kw(
            "art.*history",
        ),

        Asian_History: match_kw(
            "asian history",
            "history.*asia",
            "australasian & pacific history",
        ),

        Bartending_Cocktails: match_kw(
            "cocktail",
            "cocktails",
            "bartending",
            Eg("beer"),
            "alcoholic beverages",
            Eg("wine"),
            Eg("wine & spirits"),
            "spirits & cocktails",
        ),

               Biography_Memoir : match_kw(
                   "autobiographies",
                   "autobiography",
                   "biographies",
                   "biography",
                   "biographical",
                   "personal memoirs",
               ),

               Body_Mind_Spirit: match_kw(
                   "body, mind & spirit",
               ),

               Buddhism: match_kw(
                   "buddhism",
                   "buddhist",
                   "buddha",
               ),

               Business: match_kw(
                   "business",
                   "businesspeople",
                   "businesswomen",
                   "businessmen",
                   "business & economics",
                   "business & financial",
                   "commerce",
                   "sales",
                   "selling",
                   "sales & selling",
                   Eg("nonprofit"),
               ),

               Christianity : match_kw(
                   Eg("schema:creativework:bible"),
                   Eg("baptist"),
                   Eg("bible"),
                   Eg("sermons"),
                   Eg("devotional"),
                   Eg("theological"),
                   Eg("theology"),
                   Eg('biblical'),
                   "christian",
                   "christianity",
                   Eg("catholic"),
                   Eg("protestant"),
                   Eg("catholicism"),
                   Eg("protestantism"),
                   Eg("church"),
                   Eg("christmas & advent"),
               ),

               Civil_War_History: match_kw(
                   "american civil war",
                   "1861-1865",
                   "civil war period",
               ),

               Classics: match_kw(
                   'classics',
               ),

               Computers : match_kw(
                   "computer",
                   "computer science",
                   "computational",
                   "computers",
                   "computing",
                   Eg("data"),
                   Eg("database"),
                   Eg("hardware"),
                   Eg("software"),
                   Eg("software development"),
                   Eg("information technology"),
                   Eg("web"),
                   Eg("world wide web"),
               ),

               Contemporary_Romance: match_kw(
                   "contemporary romance",
                   "romance--contemporary",
                   "romance / contemporary",
                   "romance - contemporary",
               ),

               Cooking : match_kw(
                   Eg("non-alcoholic"),
                   Eg("baking"),
                   "cookbook",
                   "cooking",
                   "food",
                   Eg("health & healing"),
                   "home economics",
                   "cuisine",
               ),

               Crafts_Hobbies: match_kw(
                   "arts & crafts",
                   "arts, crafts",
                   Eg("beadwork"),
                   Eg("candle crafts"),
                   Eg("candle making"),
                   Eg("carving"),
                   Eg("ceramics"),
                   "crafts & hobbies",
                   "crafts",
                   Eg("crochet"),
                   Eg("crocheting"),
                   Eg("cross-stitch"),
                   "decorative arts",
                   Eg("flower arranging"),
                   "folkcrafts",
                   "handicrafts",
                   "hobbies",
                   "hobby",
                   "hobbyist",
                   "hobbyists",
                   Eg("jewelry"),
                   Eg("knitting"),
                   Eg("metal work"),
                   Eg("needlework"),
                   Eg("origami"),
                   Eg("paper crafts"),
                   Eg("pottery"),
                   Eg("quilting"),
                   Eg("quilts"),
                   Eg("scrapbooking"),
                   Eg("sewing"),
                   Eg("soap making"),
                   Eg("stamping"),
                   Eg("stenciling"),
                   Eg("textile crafts"),
                   Eg("toymaking"),
                   Eg("weaving"),
                   Eg("woodwork"),
               ),

               Design: match_kw(
                   "design",
                   "designer",
                   "designers",
                   Eg("graphic design"),
                   Eg("typography")
               ),

               Dictionaries: match_kw(
                   "dictionaries",
                   "dictionary",
               ),

               Drama : match_kw(
                   Eg("comedies"),
                   "drama",
                   "dramatist",
                   "dramatists",
                   Eg("operas"),
                   Eg("plays"),
                   Eg("shakespeare"),
                   Eg("tragedies"),
                   Eg("tragedy"),
               ),

               Economics: match_kw(
                   Eg("banking"),
                   "economy",
                   "economies",
                   "economic",
                   "economics",
               ),

               Education: match_kw(
                   # TODO: a lot of these don't work well because of
                   # the huge amount of fiction about students. This
                   # will be fixed when we institute the
                   # fiction/nonfiction split.
                   "education",
                   "educational",
                   "educator",
                   "educators",
                   Eg("principals"),
                   "teacher",
                   "teachers",
                   "teaching",
                   #"schools",
                   #"high school",
                   "schooling",
                   #"student",
                   #"students",
                   #"college",
                   Eg("university"),
                   Eg("universities"),
               ),

               Epic_Fantasy: match_kw(
                   "epic fantasy",
                   "fantasy - epic",
                   "fantasy / epic",
                   "fantasy--epic",
                   "fantasy/epic",
               ),

               Espionage: match_kw(
                   "espionage",
                   "intrigue",
                   "spies",
                   "spy stories",
                   "spy novels",
                   "spy fiction",
                   "spy thriller",
               ),

               Erotica : match_kw(
                   'erotic',
                   'erotica',
               ),

               # TODO: history _plus_ a place
        European_History: match_kw(
            "europe.*history",
            "history.*europe",
            Eg("france.*history"),
            Eg("history.*france"),
            Eg("england.*history"),
            Eg("history.*england"),
            Eg("ireland.*history"),
            Eg("history.*ireland"),
            Eg("germany.*history"),
            Eg("history.*germany"),
            # etc. etc. etc.
        ),

               Family_Relationships: match_kw(
                   "family & relationships",
                   "relationships",
                   "family relationships",
                   "human sexuality",
                   "sexuality",
               ),

               Fantasy : match_kw(
                   "fantasy",
                   Eg("magic"),
                   Eg("wizards"),
                   Eg("fairies"),
                   Eg("witches"),
                   Eg("dragons"),
                   Eg("sorcery"),
                   Eg("witchcraft"),
                   Eg("wizardry"),
                   Eg("unicorns"),
               ),

               Fashion: match_kw(
                   "fashion",
                   "fashion design",
                   "fashion designers",
               ),

               Film_TV: match_kw(
                   Eg("director"),
                   Eg("directors"),
                   "film",
                   "films",
                   "movies",
                   "movie",
                   "motion picture",
                   "motion pictures",
                   "moviemaker",
                   "moviemakers",
                   Eg("producer"),
                   Eg("producers"),
                   "television",
                   "tv",
                   "video",
               ),

               Foreign_Language_Study: match_kw(
                   Eg("english as a foreign language"),
                   Eg("english as a second language"),
                   Eg("esl"),
                   "foreign language study",
                   Eg("multi-language dictionaries"),
               ),

               Games : match_kw(
                   "games",
                   Eg("video games"),
                   "gaming",
                   Eg("gambling"),
               ),

               Gardening: match_kw(
                   "gardening",
                   "horticulture",
               ),

               Comics_Graphic_Novels: match_kw(
                   "comics",
                   "comic strip",
                   "comic strips",
                   "comic book",
                   "comic books",
                   "graphic novel",
                   "graphic novels",

                   # Formerly in 'Superhero'
                   Eg("superhero"),
                   Eg("superheroes"),

                   # Formerly in 'Manga'
                   Eg("japanese comic books"),
                   Eg("japanese comics"),
                   Eg("manga"),
                   Eg("yaoi"),

               ),

               Hard_Boiled_Mystery: match_kw(
                   "hard-boiled",
                   "noir",
               ),

               Health_Diet: match_kw(
                   # ! "health services" ?
                   "fitness",
                   "health",
                   "health aspects",
                   "health & fitness",
                   "hygiene",
                   "nutrition",
                   "diet",
                   "diets",
                   "weight loss",
               ),

               Hinduism: match_kw(
                   "hinduism",
                   "hindu",
                   "hindus",
               ),

               Historical_Fiction : match_kw(
                   "historical fiction",
                   "fiction.*historical",
                   "^historical$",
               ),

               Historical_Romance: match_kw(
                   "historical romance",
                   Eg("regency romance"),
                   Eg("romance.*regency"),
               ),

               History : match_kw(
                   "histories",
                   "history",
                   "historiography",
                   "historical period",
                   Eg("pre-confederation"),
               ),

               Horror : match_kw(
                   "horror",
                   Eg("occult"),
                   Eg("ghost"),
                   Eg("ghost stories"),
                   Eg("vampires"),
                   Eg("paranormal fiction"),
                   Eg("occult fiction"),
                   Eg("supernatural"),
                   "scary",
               ),

               House_Home: match_kw(
                   "house and home",
                   "house & home",
                   Eg("remodeling"),
                   Eg("renovation"),
                   Eg("caretaking"),
                   Eg("interior decorating"),
               ),

        Humorous_Fiction : match_kw(
            "comedy",
            "funny",
            "humor",
            "humorous",
            "humourous",
            "humour",
            Eg("satire"),
            "wit",
        ),
        Humorous_Nonfiction : match_kw(
            "comedy",
            "funny",
            "humor",
            "humorous",
            "humour",
            "humourous",
            "wit",
        ),

               Entertainment: match_kw(
                   # Almost a pure top-level category
                   "entertainment",
               ),

               # These might be a problem because they might pick up
        # hateful books. Not sure if this will be a problem.
        Islam : match_kw(
            'islam', 'islamic', 'muslim', 'muslims', Eg('halal'),
            'islamic studies',
        ),

               Judaism: match_kw(
                   'judaism', 'jewish', Eg('kosher'), 'jews',
                   'jewish studies',
               ),

               LGBTQ_Fiction: match_kw(
                   'lgbt',
                   'lgbtq',
                   Eg('lesbian'),
                   Eg('lesbians'),
                   'gay',
                   Eg('bisexual'),
                   Eg('transgender'),
                   Eg('transsexual'),
                   Eg('transsexuals'),
                   'homosexual',
                   'homosexuals',
                   'homosexuality',
                   'queer',
               ),

               Latin_American_History: match_kw(
               ),

               Law: match_kw(
                   "court",
                   "judicial",
                   "law",
                   "laws",
                   "legislation",
                   "legal",
               ),

               Legal_Thriller: match_kw(
                   "legal thriller",
                   "legal thrillers",
               ),

               Literary_Criticism: match_kw(
                   "criticism, interpretation",
               ),

               Literary_Fiction: match_kw(
                   "literary",
                   "literary fiction",
                   "general fiction",
                   "fiction[^a-z]+general",
                   "fiction[^a-z]+literary",
               ),

               Management_Leadership: match_kw(
                   "management",
                   "business & economics / leadership",
                   "business & economics -- leadership",
                   "management science",
               ),

               Mathematics : match_kw(
                   Eg("algebra"),
                   Eg("arithmetic"),
                   Eg("calculus"),
                   Eg("chaos theory"),
                   Eg("game theory"),
                   Eg("geometry"),
                   Eg("group theory"),
                   Eg("logic"),
                   "math",
                   "mathematical",
                   "mathematician",
                   "mathematicians",
                   "mathematics",
                   Eg("probability"),
                   Eg("statistical"),
                   Eg("statistics"),
                   Eg("trigonometry"),
               ),

               Medical : match_kw(
                   Eg("anatomy"),
                   Eg("disease"),
                   Eg("diseases"),
                   Eg("disorders"),
                   Eg("epidemiology"),
                   Eg("illness"),
                   Eg("illnesses"),
                   "medical",
                   "medicine",
                   Eg("neuroscience"),
                   Eg("ophthalmology"),
                   Eg("physiology"),
                   Eg("vaccines"),
                   Eg("virus"),
               ),

               Medieval_History: match_kw(
                   "civilization, medieval",
                   "medieval period",
                   "history.*medieval",
               ),

               Middle_East_History: match_kw(
                   "middle east.*history",
                   "history.*middle east",
               ),


               Military_History : match_kw(
                   "military science",
                   "warfare",
                   "military",
                   Eg("1914-1918"),
                   Eg("1939-1945"),
                   Eg("world war"),
               ),

               Modern_History: match_kw(
                   Eg("1900 - 1999"),
                   Eg("2000-2099"),
                   "modern history",
                   "history, modern",
                   "history (modern)",
                   "history--modern",
                   Eg("history.*20th century"),
                   Eg("history.*21st century"),
               ),

               # This is SF movie tie-ins, not movies & gaming per se.
        # This one is difficult because it takes effect if book
        # has subject "media tie-in" *and* "science fiction" or
        # "fantasy"
        Media_Tie_in_SF: match_kw(
            "science fiction & fantasy gaming",
            Eg("star trek"),
            Eg("star wars"),
            Eg("jedi"),
        ),

               Music: match_kw(
                   "music",
                   "musician",
                   "musicians",
                   "musical",
                   Eg("genres & styles"),
                   Eg("blues"),
                   Eg("jazz"),
                   Eg("rap"),
                   Eg("hip-hop"),
                   Eg("rock.*roll"),
                   Eg("rock music"),
                   Eg("punk rock"),
               ),

               Mystery : match_kw(
                   Eg("crime"),
                   Eg("detective"),
                   Eg("murder"),
                   "mystery",
                   "mysteries",
                   Eg("private investigators"),
                   Eg("holmes, sherlock"),
                   Eg("poirot, hercule"),
                   Eg("schema:person:holmes, sherlock"),
               ),

               Nature : match_kw(
                   # TODO: not sure about this one
                   "nature",
               ),

               Body_Mind_Spirit: match_kw(
                   "new age",
               ),

               Paranormal_Romance : match_kw(
                   "paranormal romance",
                   "romance.*paranormal",
               ),

               Parenting : match_kw(
                   # "children" isn't here because the vast majority of
                   # "children" tags indicate books _for_ children.

                   # "family" isn't here because the vast majority
                   # of "family" tags deal with specific families, e.g.
                   # the Kennedys.

                   "parenting",
                   "parent",
                   "parents",
                   Eg("motherhood"),
                   Eg("fatherhood"),
               ),

               Parenting_Family: match_kw(
                   # Pure top-level category
               ),

               Performing_Arts: match_kw(
                   "theatre",
                   "theatrical",
                   "performing arts",
                   "entertainers",
                   Eg("farce"),
                   Eg("tragicomedy"),
               ),

               Periodicals : match_kw(
                   "periodicals",
                   "periodical",
               ),

               Personal_Finance_Investing: match_kw(
                   "personal finance",
                   "financial planning",
                   "investing",
                   Eg("retirement planning"),
                   "money management",
               ),

               Pets: match_kw(
                   "pets",
                   Eg("dogs"),
                   Eg("cats"),
               ),

               Philosophy : match_kw(
                   "philosophy",
                   "philosophical",
                   "philosopher",
                   "philosophers",
                   Eg("epistemology"),
                   Eg("metaphysics"),
               ),

               Photography: match_kw(
                   "photography",
                   "photographer",
                   "photographers",
                   "photographic",
               ),

               Police_Procedural: match_kw(
                   "police[^a-z]+procedural",
                   "police[^a-z]+procedurals",
               ),

               Poetry : match_kw(
                   "poetry",
                   "poet",
                   "poets",
                   "poem",
                   "poems",
                   Eg("sonnet"),
                   Eg("sonnets"),
               ),

               Political_Science : match_kw(
                   Eg("american government"),
                   Eg("anarchism"),
                   Eg("censorship"),
                   Eg("citizenship"),
                   Eg("civics"),
                   Eg("communism"),
                   Eg("corruption"),
                   Eg("corrupt practices"),
                   Eg("democracy"),
                   Eg("geopolitics"),
                   "government",
                   Eg("human rights"),
                   Eg("international relations"),
                   Eg("political economy"),
                   "political ideologies",
                   "political process",
                   "political science",
                   Eg("public affairs"),
                   Eg("public policy"),
                   "politics",
                   "political",
                   Eg("current events"),
               ),

               Psychology: match_kw(
                   "psychology",
                   Eg("psychiatry"),
                   "psychological aspects",
                   Eg("psychiatric"),
                   Eg("psychoanalysis"),
               ),

               Real_Estate: match_kw(
                   "real estate",
               ),

               Reference_Study_Aids : match_kw(
                   Eg("catalogs"),
                   Eg("handbooks"),
                   Eg("manuals"),
                   Eg("reference"),

                   # Formerly in 'Encyclopedias'
                   Eg("encyclopaedias"),
                   Eg("encyclopaedia"),
                   Eg("encyclopedias"),
                   Eg("encyclopedia"),

                   # Formerly in 'Language Arts & Disciplines'
                   Eg("alphabets"),
                   Eg("communication studies"),
                   Eg("composition"),
                   Eg("creative writing"),
                   Eg("grammar"),
                   Eg("handwriting"),
                   Eg("information sciences"),
                   Eg("journalism"),
                   Eg("library & information sciences"),
                   Eg("linguistics"),
                   Eg("literacy"),
                   Eg("public speaking"),
                   Eg("rhetoric"),
                   Eg("sign language"),
                   Eg("speech"),
                   Eg("spelling"),
                   Eg("style manuals"),
                   Eg("syntax"),
                   Eg("vocabulary"),
                   Eg("writing systems"),
               ),

               Religion_Spirituality : match_kw(
                   "religion",
                   "religious",
                   Eg("taoism"),
                   Eg("taoist"),
                   Eg("confucianism"),
                   Eg("inspirational nonfiction"),
               ),

               Renaissance_Early_Modern_History: match_kw(
                   "early modern period",
                   "early modern history",
                   "early modern, 1500-1700",
                   "history.*early modern",
                   "renaissance.*history",
                   "history.*renaissance",
               ),

               Romance : match_kw(
                   "love stories",
                   "romance",
                   "love & romance",
                   "romances",
               ),

               Science : match_kw(
                   Eg("aeronautics"),
                   Eg("astronomy"),
                   Eg("biology"),
                   Eg("biophysics"),
                   Eg("biochemistry"),
                   Eg("botany"),
                   Eg("chemistry"),
                   Eg("earth sciences"),
                   Eg("ecology"),
                   Eg("entomology"),
                   Eg("evolution"),
                   Eg("geology"),
                   Eg("genetics"),
                   Eg("genetic engineering"),
                   Eg("genomics"),
                   Eg("ichthyology"),
                   Eg("herpetology"),
                   Eg("life sciences"),
                   Eg("microbiology"),
                   Eg("microscopy"),
                   Eg("mycology"),
                   Eg("ornithology"),
                   Eg("natural history"),
                   Eg("natural history"),
                   Eg("physics"),
                   "science",
                   "scientist",
                   "scientists",
                   Eg("zoology"),
                   Eg("virology"),
                   Eg("cytology"),
               ),

               Science_Fiction : match_kw(
                   "speculative fiction",
                   "sci-fi",
                   "sci fi",
                   Eg("time travel"),
               ),

               #Science_Fiction_Fantasy: match_kw(
        #    "science fiction.*fantasy",
        #),

               Self_Help: match_kw(
                   "self help",
                   "self-help",
                   "self improvement",
                   "self-improvement",
               ),
               Folklore : match_kw(
                   "fables",
                   "folklore",
                   "folktales",
                   "folk tales",
                   "myth",
                   "legends",
               ),

                Short_Stories: match_kw(
                    "short stories",
                    Eg("literary collections"),
                ),

               Social_Sciences: match_kw(
                   Eg("anthropology"),
                   Eg("archaeology"),
                   Eg("sociology"),
                   Eg("ethnic studies"),
                   Eg("feminism & feminist theory"),
                   Eg("gender studies"),
                   Eg("media studies"),
                   Eg("minority studies"),
                   Eg("men's studies"),
                   Eg("regional studies"),
                   Eg("women's studies"),
                   Eg("demography"),
                   Eg('lesbian studies'),
                   Eg('gay studies'),
                   Eg("black studies"),
                   Eg("african-american studies"),
                   Eg("customs & traditions"),
                   Eg("criminology"),
               ),

               Sports: match_kw(
                   # Ton of specific sports here since 'players'
                   # doesn't work. TODO: Why? I don't remember.
                   "sports",
                   Eg("baseball"),
                   Eg("football"),
                   Eg("hockey"),
                   Eg("soccer"),
                   Eg("skating"),
               ),

               Study_Aids: match_kw(
                   Eg("act"),
                   Eg("advanced placement"),
                   Eg("bar exam"),
                   Eg("clep"),
                   Eg("college entrance"),
                   Eg("college guides"),
                   Eg("financial aid"),
                   Eg("certification"),
                   Eg("ged"),
                   Eg("gmat"),
                   Eg("gre"),
                   Eg("lsat"),
                   Eg("mat"),
                   Eg("mcat"),
                   Eg("nmsqt"),
                   Eg("nte"),
                   Eg("psat"),
                   Eg("sat"),
                   "school guides",
                   "study guide",
                   "study guides",
                   "study aids",
                   Eg("toefl"),
                   "workbooks",
               ),

               Romantic_Suspense : match_kw(
                   "romantic.*suspense",
                   "suspense.*romance",
                   "romance.*suspense",
                   "romantic.*thriller",
                   "romance.*thriller",
                   "thriller.*romance",
               ),

               Technology: match_kw(
                   "technology",
                   Eg("engineering"),
                   Eg("bioengineering"),
                   Eg("mechanics"),

                   # Formerly in 'Transportation'
                   Eg("transportation"),
                   Eg("railroads"),
                   Eg("trains"),
                   Eg("automotive"),
                   Eg("ships & shipbuilding"),
                   Eg("cars & trucks"),
               ),

               Suspense_Thriller: match_kw(
                   "thriller",
                   "thrillers",
                   "suspense",
               ),

               Technothriller : match_kw(
                   "techno-thriller",
                   "technothriller",
                   "technothrillers",
               ),

               Travel : match_kw(
                   Eg("discovery"),
                   "exploration",
                   "travel",
                   "travels.*voyages",
                   "voyage.*travels",
                   "voyages",
                   "travelers",
                   "description.*travel",
               ),

               United_States_History: match_kw(
                   "united states history",
                   "u.s. history",
                   Eg("american revolution"),
                   Eg("1775-1783"),
                   Eg("revolutionary period"),
               ),

               Urban_Fantasy: match_kw(
                   "urban fantasy",
                   "fantasy.*urban",
               ),

               Urban_Fiction: match_kw(
                   "urban fiction",
                   Eg("fiction.*african american.*urban"),
               ),

               Vegetarian_Vegan: match_kw(
                   "vegetarian",
                   Eg("vegan"),
                   Eg("veganism"),
                   "vegetarianism",
               ),

               Westerns : match_kw(
                   "western stories",
                   "westerns",
               ),

               Women_Detectives : match_kw(
                   "women detectives",
                   "women detective",
                   "women private investigators",
                   "women private investigator",
                   "women sleuths",
                   "women sleuth",
               ),

               Womens_Fiction : match_kw(
                   "contemporary women",
                   "chick lit",
                   "womens fiction",
                   "women's fiction",
               ),

               World_History: match_kw(
                   "world history",
                   "history[^a-z]*world",
               ),
    }

    LEVEL_2_KEYWORDS = {
        Reference_Study_Aids : match_kw(
            # Formerly in 'Language Arts & Disciplines'
            Eg("language arts & disciplines"),
            Eg("language arts and disciplines"),
            Eg("language arts"),
        ),
        Design : match_kw(
            "arts and crafts movement",
        ),
        Drama : match_kw(
            Eg("opera"),
        ),

        Erotica : match_kw(
            Eg("erotic poetry"),
            Eg("gay erotica"),
            Eg("lesbian erotica"),
            Eg("erotic photography"),
        ),

        Games : match_kw(
            Eg("games.*fantasy")
        ),

        Historical_Fiction : match_kw(
            Eg("arthurian romance.*"), # This is "romance" in the old
                                       # sense of a story.
        ),

        Literary_Criticism : match_kw(
            Eg("literary history"), # Not History
            Eg("romance language"), # Not Romance
        ),

        Media_Tie_in_SF : match_kw(
            'tv, movie, video game adaptations' # Not Film & TV
        ),

        # We need to match these first so that the 'military'/'warfare'
        # part doesn't match Military History.
        Military_SF: match_kw(
            "science fiction.*military",
            "military.*science fiction",
            Eg("space warfare"),            # Thankfully
            Eg("interstellar warfare"),
        ),
        Military_Thriller: match_kw(
            "military thrillers",
            "thrillers.*military",
        ),
        Pets : match_kw(
            "human-animal relationships",
        ),
        Political_Science : match_kw(
            Eg("health care reform"),
        ),

        # Stop the 'religious' from matching Religion/Spirituality.
        Religious_Fiction: match_kw(
            Eg("christian fiction"),
            Eg("inspirational fiction"),
            Eg("fiction.*christian"),
            "religious fiction",
            "fiction.*religious",
            Eg("Oriental religions and wisdom")
        ),

        Romantic_Suspense : match_kw(
            "romantic.*suspense",
            "suspense.*romance",
            "romance.*suspense",
            "romantic.*thriller",
            "romance.*thriller",
            "thriller.*romance",
        ),

        # Stop from showing up as 'science'
        Social_Sciences : match_kw(
            "social sciences",
            "social science",
            "human science",
        ),

        Science_Fiction : match_kw(
            "science fiction",
            "science fiction.*general",
        ),

        Supernatural_Thriller: match_kw(
            "thriller.*supernatural",
            "supernatural.*thriller",
        ),

        # Stop from going into Mystery due to 'crime'
        True_Crime: match_kw(
            "true crime",
        ),

        # Otherwise fiction.*urban turns Urban Fantasy into Urban Fiction
        Urban_Fantasy : match_kw(
            "fiction.*fantasy.*urban",
        ),

        # Stop the 'children' in 'children of' from matching Parenting.
        None : match_kw(
            "children of",
        )
    }

    LEVEL_3_KEYWORDS = {
        Space_Opera: match_kw(
            "space opera",
        ),
    }


    @classmethod
    def is_fiction(cls, identifier, name, exclude_examples=False):
        if not name:
            return None
        if (cls.LEVEL_1_NONFICTION_INDICATORS["search"](name, exclude_examples)):
            return False
        if (cls.LEVEL_2_FICTION_INDICATORS["search"](name, exclude_examples)):
            return True
        if (cls.LEVEL_2_NONFICTION_INDICATORS["search"](name, exclude_examples)):
            return False
        return None

    @classmethod
    def audience(cls, identifier, name, exclude_examples=False):
        if name is None:
            return None
        if cls.YOUNG_ADULT_INDICATORS["search"](name, exclude_examples):
            use = cls.AUDIENCE_YOUNG_ADULT
        elif cls.JUVENILE_INDICATORS["search"](name, exclude_examples):
            use = cls.AUDIENCE_CHILDREN
        else:
            return None

        if use == cls.AUDIENCE_CHILDREN:
            for i in cls.JUVENILE_TERMS_THAT_IMPLY_YOUNG_ADULT:
                if i in name:
                    use = cls.AUDIENCE_YOUNG_ADULT

        # It may be for kids, or it may be about kids, e.g. "juvenile
        # delinquency".
        for i in cls.JUVENILE_BLACKLIST:
            if i in name:
                return None
        return use

    @classmethod
    def audience_match(cls, query):
        audience = None
        audience_words = None
        audience = cls.audience(None, query, exclude_examples=True)
        if audience:
            for audience_keywords in [cls.JUVENILE_INDICATORS, cls.YOUNG_ADULT_INDICATORS]:
                match = audience_keywords["search"](query, exclude_examples=True)
                if match:
                    audience_words = match.group()
                    break
        return (audience, audience_words)

    @classmethod
    def genre(cls, identifier, name, fiction=None, audience=None, exclude_examples=False):
        matches = Counter()
        match_against = [name]
        for l in [cls.LEVEL_3_KEYWORDS, cls.LEVEL_2_KEYWORDS, cls.CATCHALL_KEYWORDS]:
            for genre, keywords in l.items():
                if genre and fiction is not None and genre.is_fiction != fiction:
                    continue
                if (genre and audience and genre.audience_restriction
                    and audience not in genre.audience_restriction):
                    continue
                if keywords and keywords["search"](name, exclude_examples):
                    matches[genre] += 1
            most_specific_genre = None
            most_specific_count = 0
            # The genre with the most regex matches wins.
            #
            # If a genre and a subgenre are tied, then the subgenre wins
            # because it's more specific.
            for genre, count in matches.most_common():
                if not most_specific_genre or (
                        most_specific_genre.has_subgenre(genre)
                        and count >= most_specific_count):
                    most_specific_genre = genre
                    most_specific_count = count
            if most_specific_genre:
                break
        return most_specific_genre

    @classmethod
    def genre_match(cls, query):
        genre = None
        genre_words = None
        genre = cls.genre(None, query, exclude_examples=True)
        if genre:
            for kwlist in [cls.LEVEL_3_KEYWORDS, cls.LEVEL_2_KEYWORDS, cls.CATCHALL_KEYWORDS]:
                if genre in kwlist.keys():
                    genre_keywords = kwlist[genre]
                    match = genre_keywords["search"](query, exclude_examples=True)
                    if match:
                        genre_words = match.group()
                        break
        return (genre, genre_words)


class LCSHClassifier(KeywordBasedClassifier):
    pass

class FASTClassifier(KeywordBasedClassifier):
    pass

class TAGClassifier(KeywordBasedClassifier):
    pass


class GutenbergBookshelfClassifier(Classifier):

    # Any classification that includes the string "Fiction" will be
    # counted as fiction. This is just the leftovers.
    FICTION = set([
        "Bestsellers, American, 1895-1923",
        "Adventure",
        "Fantasy",
        "Horror",
        "Mystery",
        "Western",
        "Suspense",
        "Thriller",
        "Children's Anthologies",
        ])

    GENRES = {
        Adventure: [
            "Adventure",
            "Pirates, Buccaneers, Corsairs, etc.",
        ],
        # African_American : ["African American Writers"],
        Ancient_History: ["Classical Antiquity"],
        Architecture : [
            "Architecture",
            "The American Architect and Building News",
        ],
        Art : ["Art"],
        Biography_Memoir : [
            "Biographies",
            "Children's Biography",
        ],
        Christianity : ["Christianity"],
        Civil_War_History: "US Civil War",
        Classics : [
            "Best Books Ever Listings",
            "Harvard Classics",
        ],
        Cooking : [
            "Armour's Monthly Cook Book",
            "Cookery",
        ],
        Drama : [
            "One Act Plays",
            "Opera",
            "Plays",
        ],
        Erotica : "Erotic Fiction",
        Fantasy : "Fantasy",
        Foreign_Language_Study : [
            "Language Education",
        ],
        Gardening : [
            "Garden and Forest",
            "Horticulture",
        ],
        Historical_Fiction : "Historical Fiction",
        History : [
            "Children's History",
        ],
        Horror : ["Gothic Fiction", "Horror"],
        Humorous_Fiction : ["Humor"],
        Islam : "Islam",
        Judaism : "Judaism",
        Law : [
            "British Law",
            "Noteworthy Trials",
            "United States Law",
        ],
        Literary_Criticism : ["Bibliomania"],
        Mathematics : "Mathematics",
        Medical : [
            "Medicine",
            "The North American Medical and Surgical Journal",
            "Physiology",
        ],
        Military_History : [
            "American Revolutionary War",
            "World War I",
            "World War II",
            "Spanish American War",
            "Boer War",
            "Napoleonic",
        ],
        Modern_History: "Current History",
        Music : [
            "Music",
            "Child's Own Book of Great Musicians",
        ],
        Mystery : [
            "Crime Fiction",
            "Detective Fiction",
            "Mystery Fiction",
        ],
        Nature : [
            "Animal",
            "Animals-Wild",
            "Bird-Lore"
            "Birds, Illustrated by Color Photography",
        ],
        Periodicals : [
            "Ainslee's",
            "Prairie Farmer",
            "Blackwood's Edinburgh Magazine",
            u"Barnavännen",
            "Buchanan's Journal of Man",
            "Bulletin de Lille",
            "Celtic Magazine",
            "Chambers's Edinburgh Journal",
            "Contemporary Reviews",
            "Continental Monthly",
            "De Aarde en haar Volken",
            "Dew Drops",
            "Donahoe's Magazine",
            "Golden Days for Boys and Girls",
            "Harper's New Monthly Magazine",
            "Harper's Young People",
            "Graham's Magazine",
            "Lippincott's Magazine",
            "L'Illustration",
            "McClure's Magazine",
            "Mrs Whittelsey's Magazine for Mothers and Daughters",
            "Northern Nut Growers Association",
            "Notes and Queries",
            "Our Young Folks",
            "The American Missionary",
            "The American Quarterly Review",
            "The Arena",
            "The Argosy",
            "The Atlantic Monthly",
            "The Baptist Magazine",
            "The Bay State Monthly",
            "The Botanical Magazine",
            "The Catholic World",
            "The Christian Foundation",
            "The Church of England Magazine",
            "The Contemporary Review",
            "The Economist",
            "The Esperantist",
            "The Girls Own Paper",
            "The Great Round World And What Is Going On In It",
            "The Idler",
            "The Illustrated War News",
            "The International Magazine of Literature, Art, and Science",
            "The Irish Ecclesiastical Record",
            "The Irish Penny Journal",
            "The Journal of Negro History",
            "The Knickerbocker",
            "The Mayflower",
            "The Menorah Journal",
            "The Mentor",
            "The Mirror of Literature, Amusement, and Instruction",
            "The Mirror of Taste, and Dramatic Censor",
            "The National Preacher",
            "The Aldine",
            "The Nursery",
            "St. Nicholas Magazine for Boys and Girls",
            "Punch",
            "Punchinello",
            "Scribner's Magazine",
            "The Scrap Book",
            "The Speaker",
            "The Stars and Stripes",
            "The Strand Magazine",
            "The Unpopular Review",
            "The Writer",
            "The Yellow Book",
            "Women's Travel Journals",
        ],
        Pets : ["Animals-Domestic"],
        Philosophy : ["Philosophy"],
        Photography : "Photography",
        Poetry : [
            "Poetry",
            "Poetry, A Magazine of Verse",
            "Children's Verse",
        ],
        Political_Science : [
            "Anarchism",
            "Politics",
        ],
        Psychology : ["Psychology"],
        Reference_Study_Aids : [
            "Reference",
            "CIA World Factbooks",
        ],
        Religion_Spirituality : [
            "Atheism",
            "Bahá'í Faith",
            "Hinduism",
            "Paganism",
            "Children's Religion",
        ],
        Science : [
            "Astronomy",
            "Biology",
            "Botany",
            "Chemistry",
            "Ecology",
            "Geology",
            "Journal of Entomology and Zoology",
            "Microbiology",
            "Microscopy",
            "Natural History",
            "Mycology",
            "Popular Science Monthly",
            "Physics",
            "Scientific American",
        ],
        Science_Fiction : [
            "Astounding Stories",
            "Precursors of Science Fiction",
            "The Galaxy",
            "Science Fiction",
        ],
        Social_Sciences : [
            "Anthropology",
            "Archaeology",
            "The American Journal of Archaeology",
            "Sociology",
        ],
        Suspense_Thriller : [
            "Suspense",
            "Thriller",
        ],
        Technology : [
            "Engineering",
            "Technology",
            "Transportation",
        ],
        Travel : "Travel",
        True_Crime : "Crime Nonfiction",
        Westerns : "Western",
    }

    @classmethod
    def scrub_identifier(cls, identifier):
        return identifier

    @classmethod
    def is_fiction(cls, identifier, name):
        if (identifier in cls.FICTION
            or "Fiction" in identifier or "Stories" in identifier):
            return True
        return None

    @classmethod
    def audience(cls, identifier, name):
        if ("Children's" in identifier):
            return cls.AUDIENCE_CHILDREN
        return cls.AUDIENCE_ADULT

    @classmethod
    def genre(cls, identifier, name, fiction=None, audience=None):
        for l, v in cls.GENRES.items():
            if identifier == v or (isinstance(v, list) and identifier in v):
                return l
        return None

class FreeformAudienceClassifier(AgeOrGradeClassifier):
    @classmethod
    def audience(cls, identifier, name):
        if identifier in ('children', 'pre-adolescent', 'beginning reader'):
            return cls.AUDIENCE_CHILDREN
        elif identifier in ('young adult', 'ya', 'teenagers', 'adolescent',
                            'early adolescents'):
            return cls.AUDIENCE_YOUNG_ADULT
        elif identifier == 'adult':
            return cls.AUDIENCE_ADULT
        elif identifier == 'adults only':
            return cls.AUDIENCE_ADULTS_ONLY
        return AgeOrGradeClassifier.audience(identifier, name)

    @classmethod
    def target_age(cls, identifier, name):
        if identifier == 'beginning reader':
            return cls.range_tuple(5,8)
        if identifier == 'pre-adolescent':
            return cls.range_tuple(9, 12)
        if identifier == 'early adolescents':
            return cls.range_tuple(13, 15)

        strict_age = AgeClassifier.target_age(identifier, name, True)
        if strict_age[0] or strict_age[1]:
            return strict_age

        strict_grade = GradeLevelClassifier.target_age(identifier, name, True)
        if strict_grade[0] or strict_grade[1]:
            return strict_grade

        # Default to assuming it's an unmarked age.
        return AgeClassifier.target_age(identifier, name, False)


class WorkClassifier(object):
    """Boil down a bunch of Classification objects into a few values."""

    # TODO: This needs a lot of additions.
    genre_publishers = {
        "Harlequin" : Romance,
        "Pocket Books/Star Trek" : Media_Tie_in_SF,
        "Kensington" : Urban_Fiction,
        "Fodor's Travel Publications" : Travel,
        "Marvel Entertainment, LLC" : Comics_Graphic_Novels,
    }

    genre_imprints = {
        "Harlequin Intrigue" : Romantic_Suspense,
        "Love Inspired Suspense" : Romantic_Suspense,
        "Harlequin Historical" : Historical_Romance,
        "Harlequin Historical Undone" : Historical_Romance,
        "Frommers" : Travel,
        "LucasBooks": Media_Tie_in_SF,
    }

    audience_imprints = {
        "Harlequin Teen" : Classifier.AUDIENCE_YOUNG_ADULT,
        "HarperTeen" : Classifier.AUDIENCE_YOUNG_ADULT,
        "Open Road Media Teen & Tween" : Classifier.AUDIENCE_YOUNG_ADULT,
        "Rosen Young Adult" : Classifier.AUDIENCE_YOUNG_ADULT,
    }

    not_adult_publishers = set([
        "Scholastic Inc.",
        "Random House Children's Books",
        "Little, Brown Books for Young Readers",
        "Penguin Young Readers Group",
        "Hachette Children's Books",
        "Nickelodeon Publishing",
    ])

    not_adult_imprints = set([
        "Scholastic",
        "Scholastic Paperbacks",
        "Random House Books for Young Readers",
        "HMH Books for Young Readers",
        "Knopf Books for Young Readers",
        "Delacorte Books for Young Readers",
        "Open Road Media Young Readers",
        "Macmillan Young Listeners",
        "Bloomsbury Childrens",
        "NYR Children's Collection",
        "Bloomsbury USA Childrens",
        "National Geographic Children's Books",
    ])

    fiction_imprints = set(["Del Rey"])
    nonfiction_imprints = set(["Harlequin Nonfiction"])

    nonfiction_publishers = set(["Wiley"])
    fiction_publishers = set([])

    def __init__(self, work, test_session=None, debug=False):
        self._db = Session.object_session(work)
        if test_session:
            self._db = test_session
        self.work = work
        self.fiction_weights = Counter()
        self.audience_weights = Counter()
        self.target_age_lower_weights = Counter()
        self.target_age_upper_weights = Counter()
        self.genre_weights = Counter()
        self.direct_from_license_source = set()
        self.prepared = False
        self.debug = debug
        self.classifications = []
        self.seen_classifications = set()
        self.log = logging.getLogger("Classifier (workid=%d)" % self.work.id)
        self.using_staff_genres = False
        self.using_staff_fiction_status = False
        self.using_staff_audience = False
        self.using_staff_target_age = False

        # Keep track of whether we've seen one of Overdrive's generic
        # "Juvenile" classifications, as well as its more specific
        # subsets like "Picture Books" and "Beginning Readers"
        self.overdrive_juvenile_generic = False
        self.overdrive_juvenile_with_target_age = False

    def add(self, classification):
        """Prepare a single Classification for consideration."""
        try:
            from ..model import DataSource, Subject
        except ValueError:
            from model import DataSource, Subject

        # We only consider a given classification once from a given
        # data source.
        key = (classification.subject, classification.data_source)
        if key in self.seen_classifications:
            return
        self.seen_classifications.add(key)
        if self.debug:
            self.classifications.append(classification)

        # Make sure the Subject is ready to be used in calculations.
        if not classification.subject.checked: # or self.debug
            classification.subject.assign_to_genre()

        if classification.comes_from_license_source:
            self.direct_from_license_source.add(classification)
        else:
            if classification.subject.describes_format:
                # TODO: This is a bit of a hack.
                #
                # Only accept a classification having to do with
                # format (e.g. 'comic books') if that classification
                # comes direct from the license source. Otherwise it's
                # really easy for a graphic adaptation of a novel to
                # get mixed up with the original novel, whereupon the
                # original book is classified as a graphic novel.
                return

        # Put the weight of the classification behind various
        # considerations.
        weight = classification.scaled_weight
        subject = classification.subject
        from_staff = classification.data_source.name == DataSource.LIBRARY_STAFF

        # if classification is genre or NONE from staff, ignore all non-staff genres
        is_genre = subject.genre != None
        is_none = (from_staff and subject.type == Subject.SIMPLIFIED_GENRE and subject.identifier == SimplifiedGenreClassifier.NONE)
        if is_genre or is_none:
            if not from_staff and self.using_staff_genres:
                return
            if from_staff and not self.using_staff_genres:
                # first encounter with staff genre, so throw out existing genre weights
                self.using_staff_genres = True
                self.genre_weights = Counter()
            if is_genre:
                self.weigh_genre(subject.genre, weight)

        # if staff classification is fiction or nonfiction, ignore all other fictions
        if not self.using_staff_fiction_status:
            if from_staff and subject.type == Subject.SIMPLIFIED_FICTION_STATUS:
                # encountering first staff fiction status,
                # so throw out existing fiction weights
                self.using_staff_fiction_status = True
                self.fiction_weights = Counter()
            self.fiction_weights[subject.fiction] += weight

        # if staff classification is about audience, ignore all other audience classifications
        if not self.using_staff_audience:
            if from_staff and subject.type == Subject.FREEFORM_AUDIENCE:
                self.using_staff_audience = True
                self.audience_weights = Counter()
                self.audience_weights[subject.audience] += weight
            else:
                if classification.generic_juvenile_audience:
                    # We have a generic 'juvenile' classification. The
                    # audience might say 'Children' or it might say 'Young
                    # Adult' but we don't actually know which it is.
                    #
                    # We're going to split the difference, with a slight
                    # preference for YA, to bias against showing
                    # age-inappropriate material to children. To
                    # counterbalance the fact that we're splitting up the
                    # weight this way, we're also going to treat this
                    # classification as evidence _against_ an 'adult'
                    # classification.
                    self.audience_weights[Classifier.AUDIENCE_YOUNG_ADULT] += (weight * 0.6)
                    self.audience_weights[Classifier.AUDIENCE_CHILDREN] += (weight * 0.4)
                    for audience in Classifier.AUDIENCES_ADULT:
                        self.audience_weights[audience] -= weight * 0.5
                else:
                    self.audience_weights[subject.audience] += weight

        if not self.using_staff_target_age:
            if from_staff and subject.type == Subject.AGE_RANGE:
                self.using_staff_target_age = True
                self.target_age_lower_weights = Counter()
                self.target_age_upper_weights = Counter()
            if subject.target_age:
                # Figure out how reliable this classification really is as
                # an indicator of a target age.
                scaled_weight = classification.weight_as_indicator_of_target_age
                target_min = subject.target_age.lower
                target_max = subject.target_age.upper
                if target_min is not None:
                    if not subject.target_age.lower_inc:
                        target_min += 1
                    self.target_age_lower_weights[target_min] += scaled_weight
                if target_max is not None:
                    if not subject.target_age.upper_inc:
                        target_max -= 1
                    self.target_age_upper_weights[target_max] += scaled_weight

        if not self.using_staff_audience and not self.using_staff_target_age:
            if subject.type=='Overdrive' and subject.audience==Classifier.AUDIENCE_CHILDREN:
                if subject.target_age and (
                        subject.target_age.lower or subject.target_age.upper
                ):
                    # This is a juvenile classification like "Picture
                    # Books" which implies a target age.
                    self.overdrive_juvenile_with_target_age = classification
                else:
                    # This is a generic juvenile classification like
                    # "Juvenile Fiction".
                    self.overdrive_juvenile_generic = classification

    def weigh_metadata(self):
        """Modify the weights according to the given Work's metadata.

        Use work metadata to simulate classifications.

        This is basic stuff, like: Harlequin tends to publish
        romances.
        """
        if self.work.title and ('Star Trek:' in self.work.title
            or 'Star Wars:' in self.work.title
            or ('Jedi' in self.work.title
                and self.work.imprint=='Del Rey')
        ):
            self.weigh_genre(Media_Tie_in_SF, 100)

        publisher = self.work.publisher
        imprint = self.work.imprint
        if (imprint in self.nonfiction_imprints
            or publisher in self.nonfiction_publishers):
            self.fiction_weights[False] = 100
        elif (imprint in self.fiction_imprints
              or publisher in self.fiction_publishers):
            self.fiction_weights[True] = 100

        if imprint in self.genre_imprints:
            self.weigh_genre(self.genre_imprints[imprint], 100)
        elif publisher in self.genre_publishers:
            self.weigh_genre(self.genre_publishers[publisher], 100)

        if imprint in self.audience_imprints:
            self.audience_weights[self.audience_imprints[imprint]] += 100
        elif (publisher in self.not_adult_publishers
              or imprint in self.not_adult_imprints):
            for audience in [Classifier.AUDIENCE_ADULT,
                             Classifier.AUDIENCE_ADULTS_ONLY]:
                self.audience_weights[audience] -= 100

    def prepare_to_classify(self):
        """Called the first time classify() is called. Does miscellaneous
        one-time prep work that requires all data to be in place.
        """
        self.weigh_metadata()

        explicitly_indicated_audiences = (
            Classifier.AUDIENCE_CHILDREN,
            Classifier.AUDIENCE_YOUNG_ADULT,
            Classifier.AUDIENCE_ADULTS_ONLY)
        audiences_from_license_source = set(
            [classification.subject.audience
             for classification in self.direct_from_license_source]
        )
        if (self.direct_from_license_source
            and not self.using_staff_audience
            and not any(
                audience in explicitly_indicated_audiences
                for audience in audiences_from_license_source
        )):
            # If this was erotica, or a book for children or young
            # adults, the distributor would have given some indication
            # of that fact. In the absense of any such indication, we
            # can assume very strongly that this is a regular old book
            # for adults.
            #
            # 3M is terrible at distinguishing between childrens'
            # books and YA books, but books for adults can be
            # distinguished by their _lack_ of childrens/YA
            # classifications.
            self.audience_weights[Classifier.AUDIENCE_ADULT] += 500

        if (self.overdrive_juvenile_generic
            and not self.overdrive_juvenile_with_target_age):
            # This book is classified under 'Juvenile Fiction' but not
            # under 'Picture Books' or 'Beginning Readers'. The
            # implicit target age here is 9-12 (the portion of
            # Overdrive's 'juvenile' age range not covered by 'Picture
            # Books' or 'Beginning Readers'.
            weight = self.overdrive_juvenile_generic.weight_as_indicator_of_target_age
            self.target_age_lower_weights[9] += weight
            self.target_age_upper_weights[12] += weight

        self.prepared = True

    def classify(self, default_fiction=None, default_audience=None):
        # Do a little prep work.
        if not self.prepared:
            self.prepare_to_classify()

        if self.debug:
            for c in self.classifications:
                self.log.debug(
                    "%d %r (via %s)", c.weight, c.subject, c.data_source.name
                )

        # Actually figure out the classifications
        fiction = self.fiction(default_fiction=default_fiction)
        genres = self.genres(fiction)
        audience = self.audience(genres, default_audience=default_audience)
        target_age = self.target_age(audience)
        if self.debug:
            self.log.debug("Fiction weights:")
            for k, v in self.fiction_weights.most_common():
                self.log.debug(" %s: %s", v, k)
            self.log.debug("Genre weights:")
            for k, v in self.genre_weights.most_common():
                self.log.debug(" %s: %s", v, k)
            self.log.debug("Audience weights:")
            for k, v in self.audience_weights.most_common():
                self.log.debug(" %s: %s", v, k)
        return genres, fiction, audience, target_age

    def fiction(self, default_fiction=None):
        """Is it more likely this is a fiction or nonfiction book?"""
        if not self.fiction_weights:
            # We have absolutely no idea one way or the other, and it
            # would be irresponsible to guess.
            return default_fiction
        is_fiction = default_fiction
        if self.fiction_weights[True] > self.fiction_weights[False]:
            is_fiction = True
        elif self.fiction_weights[False] > 0:
            is_fiction = False
        return is_fiction

    def audience(self, genres=[], default_audience=None):
        """What's the most likely audience for this book?
        :param default_audience: To avoid embarassing situations we will
        classify works as being intended for adults absent convincing
        evidence to the contrary. In some situations (like the metadata
        wrangler), it's better to state that we have no information, so
        default_audience can be set to None.
        """

        # If we determined that Erotica was a significant enough
        # component of the classification to count as a genre, the
        # audience will always be 'Adults Only', even if the audience
        # weights would indicate something else.
        if Erotica in genres:
            return Classifier.AUDIENCE_ADULTS_ONLY

        w = self.audience_weights
        if not self.audience_weights:
            # We have absolutely no idea, and it would be
            # irresponsible to guess.
            return default_audience

        children_weight = w.get(Classifier.AUDIENCE_CHILDREN, 0)
        ya_weight = w.get(Classifier.AUDIENCE_YOUNG_ADULT, 0)
        adult_weight = w.get(Classifier.AUDIENCE_ADULT, 0)
        adults_only_weight = w.get(Classifier.AUDIENCE_ADULTS_ONLY, 0)

        total_adult_weight = adult_weight + adults_only_weight
        total_weight = sum(w.values())

        audience = default_audience

        # A book will be classified as a young adult or childrens'
        # book when the weight of that audience is more than twice the
        # combined weight of the 'adult' and 'adults only' audiences.
        # If that combined weight is zero, then any amount of evidence
        # is sufficient.
        threshold = total_adult_weight * 2

        # If both the 'children' weight and the 'YA' weight pass the
        # threshold, we go with the one that weighs more.
        # If the 'children' weight passes the threshold on its own
        # we go with 'children'.
        total_juvenile_weight = children_weight + ya_weight
        if children_weight > threshold and children_weight > ya_weight:
            audience = Classifier.AUDIENCE_CHILDREN
        elif ya_weight > threshold:
            audience = Classifier.AUDIENCE_YOUNG_ADULT
        elif total_juvenile_weight > threshold:
            # Neither weight passes the threshold on its own, but
            # combined they do pass the threshold. Go with
            # 'Young Adult' to be safe.
            audience = Classifier.AUDIENCE_YOUNG_ADULT
        elif total_adult_weight > 0:
            audience = Classifier.AUDIENCE_ADULT

        # If the 'adults only' weight is more than 1/4 of the total adult
        # weight, classify as 'adults only' to be safe.
        #
        # TODO: This has not been calibrated.
        if (audience==Classifier.AUDIENCE_ADULT
            and adults_only_weight > total_adult_weight/4):
            audience = Classifier.AUDIENCE_ADULTS_ONLY

        return audience

    @classmethod
    def top_tier_values(self, counter):
        """Given a Counter mapping values to their frequency of occurance,
        return all values that are as common as the most common value.
        """
        top_frequency = None
        top_tier = set()
        for age, freq in counter.most_common():
            if not top_frequency:
                top_frequency = freq
            if freq != top_frequency:
                # We've run out of candidates
                break
            else:
                # This candidate occurs with the maximum frequency.
                top_tier.add(age)
        return top_tier

    def target_age(self, audience):
        """Derive a target age from the gathered data."""
        if audience not in (
                Classifier.AUDIENCE_CHILDREN, Classifier.AUDIENCE_YOUNG_ADULT
        ):
            # This is not a children's or YA book. Assertions about
            # target age are irrelevant and the default value rules.
            return Classifier.default_target_age_for_audience(audience)

        # Only consider the most reliable classifications.

        # Try to reach consensus on the lower and upper bounds of the
        # age range.
        if self.debug:
            if self.target_age_lower_weights:
                self.log.debug("Possible target age minima:")
                for k, v in self.target_age_lower_weights.most_common():
                    self.log.debug(" %s: %s", v, k)
            if self.target_age_upper_weights:
                self.log.debug("Possible target age maxima:")
                for k, v in self.target_age_upper_weights.most_common():
                    self.log.debug(" %s: %s", v, k)

        target_age_min = None
        target_age_max = None
        if self.target_age_lower_weights:
            # Find the youngest age in the top tier of values.
            candidates = self.top_tier_values(self.target_age_lower_weights)
            target_age_min = min(candidates)

        if self.target_age_upper_weights:
            # Find the oldest age in the top tier of values.
            candidates = self.top_tier_values(self.target_age_upper_weights)
            target_age_max = max(candidates)

        if not target_age_min and not target_age_max:
            # We found no opinions about target age. Use the default.
            return Classifier.default_target_age_for_audience(audience)

        if target_age_min is None:
            target_age_min = target_age_max

        if target_age_max is None:
            target_age_max = target_age_min

        # Err on the side of setting the minimum age too high.
        if target_age_min > target_age_max:
            target_age_max = target_age_min
        return Classifier.range_tuple(target_age_min, target_age_max)

    def genres(self, fiction, cutoff=0.15):
        """Consolidate genres and apply a low-pass filter."""
        # Remove any genres whose fiction status is inconsistent with the
        # (independently determined) fiction status of the book.
        #
        # It doesn't matter if a book is classified as 'science
        # fiction' 100 times; if we know it's nonfiction, it can't be
        # science fiction. (It's probably a history of science fiction
        # or something.)
        genres = dict(self.genre_weights)
        if not genres:
            # We have absolutely no idea, and it would be
            # irresponsible to guess.
            return {}

        for genre in list(genres.keys()):
            # If we have a fiction determination, that lets us eliminate
            # possible genres that conflict with that determination.
            #
            # TODO: If we don't have a fiction determination, the
            # genres we end up with may help us make one.
            if fiction is not None and (genre.default_fiction != fiction):
                del genres[genre]

        # Consolidate parent genres into their heaviest subgenre.
        genres = self.consolidate_genre_weights(genres)
        total_weight = float(sum(genres.values()))

        # Strip out the stragglers.
        for g, score in list(genres.items()):
            affinity = score / total_weight
            if affinity < cutoff:
                total_weight -= score
                del genres[g]
        return genres

    def weigh_genre(self, genre_data, weight):
        """A helper method that ensure we always use database Genre
        objects, not GenreData objects, when weighting genres.
        """
        try:
            from ..model import Genre
        except ValueError:
            from model import Genre
        genre, ignore = Genre.lookup(self._db, genre_data.name)
        self.genre_weights[genre] += weight

    @classmethod
    def consolidate_genre_weights(
            cls, weights, subgenre_swallows_parent_at=0.03
    ):
        """If a genre and its subgenres both show up, examine the subgenre
        with the highest weight. If its weight exceeds a certain
        proportion of the weight of the parent genre, assign the
        parent's weight to the subgenre and remove the parent.
        """
        #print "Before consolidation:"
        #for genre, weight in weights.items():
        #    print "", genre, weight

        # Convert Genre objects to GenreData.
        consolidated = Counter()
        for genre, weight in weights.items():
            if not isinstance(genre, GenreData):
                genre = genres[genre.name]
            consolidated[genre] += weight

        heaviest_child = dict()
        for genre, weight in consolidated.items():
            for parent in genre.parents:
                if parent in consolidated:
                    if ((not parent in heaviest_child)
                        or weight > heaviest_child[parent][1]):
                        heaviest_child[parent] = (genre, weight)
        #print "Heaviest child:"
        #for parent, (genre, weight) in heaviest_child.items():
        #    print "", parent, genre, weight
        made_it = False
        while not made_it:
            for parent, (child, weight) in sorted(list(heaviest_child.items())):
                parent_weight = consolidated.get(parent, 0)
                if weight > (subgenre_swallows_parent_at * parent_weight):
                    consolidated[child] += parent_weight
                    del consolidated[parent]
                    changed = False
                    for parent in parent.parents:
                        if parent in heaviest_child:
                            heaviest_child[parent] = (child, consolidated[child])
                            changed = True
                    if changed:
                        # We changed the dict, so we need to restart
                        # the iteration.
                        break
            # We made it all the way through the dict without changing it.
            made_it = True
        #print "Final heaviest child:"
        #for parent, (genre, weight) in heaviest_child.items():
        #    print "", parent, genre, weight
        #print "After consolidation:"
        #for genre, weight in consolidated.items():
        #    print "", genre, weight
        return consolidated

class BICClassifier(Classifier):
    # These prefixes came from from http://editeur.dyndns.org/bic_categories

    LEVEL_1_PREFIXES = {
        Art_Design: 'A',
        Biography_Memoir: 'B',
        Foreign_Language_Study: 'C',
        Literary_Criticism: 'D',
        Reference_Study_Aids: 'G',
        Social_Sciences: 'J',
        Personal_Finance_Business: 'K',
        Law: 'L',
        Medical: 'M',
        Science_Technology: 'P',
        Technology: 'T',
        Computers: 'U',
    }

    LEVEL_2_PREFIXES = {
        Art_History: 'AC',
        Photography: 'AJ',
        Design: 'AK',
        Architecture: 'AM',
        Film_TV: 'AP',
        Performing_Arts: 'AS',
        Music: 'AV',
        Poetry: 'DC',
        Drama: 'DD',
        Classics: 'FC',
        Mystery: 'FF',
        Suspense_Thriller: 'FH',
        Adventure: 'FJ',
        Horror: 'FK',
        Science_Fiction: 'FL',
        Fantasy: 'FM',
        Erotica: 'FP',
        Romance: 'FR',
        Historical_Fiction: 'FV',
        Religious_Fiction: 'FW',
        Comics_Graphic_Novels: 'FX',
        History: 'HB',
        Philosophy: 'HP',
        Religion_Spirituality: 'HR',
        Psychology: 'JM',
        Education: 'JN',
        Political_Science: 'JP',
        Economics: 'KC',
        Business: 'KJ',
        Mathematics: 'PB',
        Science: 'PD',
        Self_Help: 'VS',
        Body_Mind_Spirit: 'VX',
        Food_Health: 'WB',
        Antiques_Collectibles: 'WC',
        Crafts_Hobbies: 'WF',
        Humorous_Nonfiction: 'WH',
        House_Home: 'WK',
        Gardening: 'WM',
        Nature: 'WN',
        Sports: 'WS',
        Travel: 'WT',
    }

    LEVEL_3_PREFIXES = {
        Historical_Mystery: 'FFH',
        Espionage: 'FHD',
        Westerns: 'FJW',
        Space_Opera: 'FLS',
        Historical_Romance: 'FRH',
        Short_Stories: 'FYB',
        World_History: 'HBG',
        Military_History: 'HBW',
        Christianity: 'HRC',
        Buddhism: 'HRE',
        Hinduism: 'HRG',
        Islam: 'HRH',
        Judaism: 'HRJ',
        Fashion: 'WJF',
        Poetry: 'YDP',
        Adventure: 'YFC',
        Horror: 'YFD',
        Science_Fiction: 'YFG',
        Fantasy: 'YFH',
        Romance: 'YFM',
        Humorous_Fiction: 'YFQ',
        Historical_Fiction: 'YFT',
        Comics_Graphic_Novels: 'YFW',
        Art: 'YNA',
        Music: 'YNC',
        Performing_Arts: 'YND',
        Film_TV: 'YNF',
        History: 'YNH',
        Nature: 'YNN',
        Religion_Spirituality: 'YNR',
        Science_Technology: 'YNT',
        Humorous_Nonfiction: 'YNU',
        Sports: 'YNW',
    }

    LEVEL_4_PREFIXES = {
        European_History: 'HBJD',
        Asian_History: 'HBJF',
        African_History: 'HBJH',
        Ancient_History: 'HBLA',
        Modern_History: 'HBLL',
        Drama: 'YNDS',
        Comics_Graphic_Novels: 'YNUC',
    }

    PREFIX_LISTS = [LEVEL_4_PREFIXES, LEVEL_3_PREFIXES, LEVEL_2_PREFIXES, LEVEL_1_PREFIXES]

    @classmethod
    def is_fiction(cls, identifier, name):
        if identifier.startswith('f') or identifier.startswith('yf'):
            return True
        return False

    @classmethod
    def audience(cls, identifier, name):
        # BIC doesn't distinguish children's and YA.
        # Classify it as YA to be safe.
        if identifier.startswith("y"):
            return cls.AUDIENCE_YOUNG_ADULT
        return cls.AUDIENCE_ADULT

    @classmethod
    def genre(cls, identifier, name, fiction=None, audience=None):
        for prefixes in cls.PREFIX_LISTS:
            for l, v in prefixes.items():
                if identifier.startswith(v.lower()):
                    return l
        return None

class SimplifiedGenreClassifier(Classifier):

    NONE = NO_VALUE

    @classmethod
    def scrub_identifier(cls, identifier):
        # If the identifier is a URI identifying a Simplified genre,
        # strip off the first part of the URI to get the genre name.
        if not identifier:
            return identifier
        if identifier.startswith(cls.SIMPLIFIED_GENRE):
            identifier = identifier[len(cls.SIMPLIFIED_GENRE):]
            identifier = urllib.unquote(identifier)
        return Lowercased(identifier)

    @classmethod
    def genre(cls, identifier, name, fiction=None, audience=None):
        if fiction == True:
            all_genres = fiction_genres
        elif fiction == False:
            all_genres = nonfiction_genres
        else:
            all_genres = fiction_genres + nonfiction_genres
        return cls._genre_by_name(identifier.original, all_genres)

    @classmethod
    def is_fiction(cls, identifier, name):
        if not globals()["genres"].get(identifier.original):
            return None
        return globals()["genres"][identifier.original].is_fiction

    @classmethod
    def _genre_by_name(cls, name, genres):
        for genre in genres:
            if genre == name:
                return globals()["genres"][name]
            elif isinstance(genre, dict):
                if name == genre["name"] or name in genre.get("subgenres", []):
                    return globals()["genres"][name]
        return None


class SimplifiedFictionClassifier(Classifier):

    @classmethod
    def scrub_identifier(cls, identifier):
        # If the identifier is a URI identifying a Simplified genre,
        # strip off the first part of the URI to get the genre name.
        if not identifier:
            return identifier
        if identifier.startswith(cls.SIMPLIFIED_FICTION_STATUS):
            identifier = identifier[len(cls.SIMPLIFIED_FICTION_STATUS):]
            identifier = urllib.unquote(identifier)
        return Lowercased(identifier)

    @classmethod
    def is_fiction(cls, identifier, name):
        if identifier == "fiction":
            return True
        elif identifier == "nonfiction":
            return False
        else:
            return None


# Make a dictionary of classification schemes to classifiers.
Classifier.classifiers[Classifier.DDC] = DeweyDecimalClassifier
Classifier.classifiers[Classifier.LCC] = LCCClassifier
Classifier.classifiers[Classifier.FAST] = FASTClassifier
Classifier.classifiers[Classifier.LCSH] = LCSHClassifier
Classifier.classifiers[Classifier.TAG] = TAGClassifier
Classifier.classifiers[Classifier.BIC] = BICClassifier
Classifier.classifiers[Classifier.FREEFORM_AUDIENCE] = FreeformAudienceClassifier
Classifier.classifiers[Classifier.GUTENBERG_BOOKSHELF] = GutenbergBookshelfClassifier
Classifier.classifiers[Classifier.SIMPLIFIED_GENRE] = SimplifiedGenreClassifier
Classifier.classifiers[Classifier.SIMPLIFIED_FICTION_STATUS] = SimplifiedFictionClassifier
Classifier.classifiers[Classifier.AXIS_360_AUDIENCE] = AgeOrGradeClassifier

# Finally, import classifiers described in submodules.
from age import (
    GradeLevelClassifier,
    InterestLevelClassifier,
    AgeClassifier,
)
from bisac import BISACClassifier
from rbdigital import (
    RBDigitalAudienceClassifier,
    RBDigitalSubjectClassifier,
)
from overdrive import OverdriveClassifier<|MERGE_RESOLUTION|>--- conflicted
+++ resolved
@@ -297,7 +297,6 @@
             old = young + 2
         return old
 
-<<<<<<< HEAD
 class GradeLevelClassifier(Classifier):
     # How old a kid is when they start grade N in the US.
     american_grade_to_age = {
@@ -537,40 +536,6 @@
                     age_words = match.group()
                     break
         return (target_age, age_words)
-=======
-class Axis360AudienceClassifier(Classifier):
-
-    TEEN_PREFIX = "Teen -"
-    CHILDRENS_PREFIX = "Children's -"
-
-    age_re = re.compile("Age ([0-9]+)-([0-9]+)$")
-
-    @classmethod
-    def audience(cls, identifier, name, require_explicit_age_marker=False):
-        if not identifier:
-            return None
-        if identifier == 'General Adult':
-            return Classifier.AUDIENCE_ADULT
-        elif identifier.startswith(cls.TEEN_PREFIX):
-            return Classifier.AUDIENCE_YOUNG_ADULT
-        elif identifier.startswith(cls.CHILDRENS_PREFIX):
-            return Classifier.AUDIENCE_CHILDREN
-        return None
-
-    @classmethod
-    def target_age(cls, identifier, name, require_explicit_age_marker=False):
-        if (not identifier.startswith(cls.TEEN_PREFIX)
-            and not identifier.startswith(cls.CHILDRENS_PREFIX)):
-            return cls.range_tuple(None, None)
-        m = cls.age_re.search(identifier)
-        if not m:
-            return cls.range_tuple(None, None)
-        young, old = map(int, m.groups())
-        if young > old:
-            young, old = old, young
-        return cls.range_tuple(young, old)
-
->>>>>>> 5dfed7ad
 
 # This is the large-scale structure of our classification system.
 #
