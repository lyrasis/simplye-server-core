--- conflicted
+++ resolved
@@ -260,13 +260,8 @@
         } for group, display_name in FacetConstants.GROUP_DISPLAY_TITLES.iteritems()
     ]
 
-<<<<<<< HEAD
-    # This is set once data is loaded from the database and inserted into
-    # the Configuration object.
-=======
     # This is set once CDN data is loaded from the database and
     # inserted into the Configuration object.
->>>>>>> 64b04cf6
     CDNS_LOADED_FROM_DATABASE = 'loaded_from_database'
 
     @classmethod
@@ -340,29 +335,16 @@
         """Get CDN configuration, loading it from the database
         if necessary.
         """
-<<<<<<< HEAD
-        from model import (
-            ExternalIntegration,
-            SessionManager,
-        )
-=======
->>>>>>> 64b04cf6
         if not cls.cdns_loaded_from_database():
             # The CDNs were never initialized from the database.
             # Create a new database connection and find that
             # information now.
-<<<<<<< HEAD
-            url = cls.database_url()
-            _db = SessionManager.session(url)
-            cls.load_cdns(_db)
-=======
             from model import SessionManager
             url = cls.database_url()
             _db = SessionManager.session(url)
             cls.load_cdns(_db)
 
         from model import ExternalIntegration
->>>>>>> 64b04cf6
         return cls.integration(ExternalIntegration.CDN)
 
     @classmethod
@@ -387,18 +369,13 @@
         If it's not there, we will look in the appropriate environment
         variable.
         """
-        test = os.environ.get('TESTING', False)
 
         # To avoid expensive mistakes, test and production databases
         # are always configured with separate keys. The TESTING variable
         # controls which database is used, and it's set by the
         # package_setup() function called in every component's
         # tests/__init__.py.
-<<<<<<< HEAD
-=======
         test = os.environ.get('TESTING', False)
-
->>>>>>> 64b04cf6
         if test:
             config_key = cls.DATABASE_TEST_URL
             environment_variable = cls.DATABASE_TEST_ENVIRONMENT_VARIABLE
@@ -564,13 +541,8 @@
         return cls.instance.get(cls.SITE_CONFIGURATION_LAST_UPDATE, None)
 
     @classmethod
-<<<<<<< HEAD
-    def load_from_file(cls, _db=None):
-        """Load additional site configuration from config file.
-=======
     def load_from_file(cls):
         """Load additional site configuration from a config file.
->>>>>>> 64b04cf6
 
         This is being phased out in favor of taking all configuration from a
         database.
