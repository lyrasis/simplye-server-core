from nose.tools import set_trace
import datetime
import logging

from sqlalchemy.orm.session import Session
from sqlalchemy.sql.functions import func

from model import (
    get_one,
    get_one_or_create,
    CoverageRecord,
    DataSource,
    Edition,
    Identifier,
    Timestamp,
)
from external_search import (
    ExternalSearchIndex,
)

import log # This sets the appropriate log format.

class CoverageFailure(object):
    """Object representing the failure to provide coverage."""

    def __init__(self, provider, obj, exception, transient=True):
        self.obj = obj
        self.output_source = provider.output_source
        self.exception = exception
        self.transient = transient

    def to_coverage_record(self):
        if not self.transient:
            # This is a permanent error. Turn it into a CoverageRecord
            # so we don't keep trying to provide coverage that isn't
            # gonna happen.
            record, ignore = CoverageRecord.add_for(self.obj, self.output_source)
            record.exception = self.exception
            return record


class CoverageProvider(object):

    """Run Identifiers of certain types (the input_identifier_types)
    through code associated with a DataSource (the
    `output_source`). If the code returns success, add a
    CoverageRecord for the Edition and the output DataSource, so that
    the record doesn't get processed next time.
    """

    def __init__(self, service_name, input_identifier_types, output_source,
                 workset_size=100):
        self._db = Session.object_session(output_source)
        self.service_name = service_name
        if not isinstance(input_identifier_types, list):
            input_identifier_types = [input_identifier_types]
        self.input_identifier_types = input_identifier_types
        self.output_source = output_source
        self.workset_size = workset_size

    @property
    def log(self):
        if not hasattr(self, '_log'):
            self._log = logging.getLogger(self.service_name)
        return self._log        

    @property
    def items_that_need_coverage(self):
        """Find all items lacking coverage from this CoverageProvider.

        Items should be Identifiers, though Editions should also work.

        By default, all identifiers of the `input_identifier_types` which
        don't already have coverage are chosen.

        Items are selected randomly to reduce the effect of
        persistent errors.
        """
        return Identifier.missing_coverage_from(
            self._db, self.input_identifier_types, self.output_source
        )

    def run(self):
        self.log.info("%d items need coverage.", (
            self.items_that_need_coverage.count())
        )
        offset = 0
        while offset is not None:
            offset = self.run_once_and_update_timestamp(offset)

    def run_once_and_update_timestamp(self, offset):
        offset = self.run_once(offset)
        Timestamp.stamp(self._db, self.service_name)
        self._db.commit()
        return offset

    def run_once(self, offset):
        batch = self.items_that_need_coverage.limit(
            self.workset_size).offset(offset)

        if not batch:
            # The batch is empty. We're done.
            return None

        results = self.process_batch(batch)
        successes = 0
        failures = 0

        for item in results:
            if isinstance(item, CoverageFailure):
                failures += 1
                if item.transient:
                    # Ignore this error for now, but come back to it
                    # on the next run.
                    offset += 1
                else:
                    # Create a CoverageRecord memorializing this
                    # failure. It won't show up anymore, on this 
                    # run or subsequent runs.
                    item.to_coverage_record()
            else:
                # Count this as a success and add a CoverageRecord for
                # it. It won't show up anymore, on this run or
                # subsequent runs.
                successes += 1
                self.add_coverage_record_for(item)

        # Perhaps some records were ignored--they neither succeeded nor
        # failed. Ignore them on this run and try them again later.
        num_ignored = max(0, batch.count() - len(results))
        offset += num_ignored

        # Finalize this batch before moving on to the next one.
        self.finalize_batch()

        self.log.info(
            "Batch processed with %d successes, %d failures, %d ignored.",
            successes, failures, num_ignored
        )
        return offset

    def process_batch(self, batch):
        """Do what it takes to give CoverageRecords to a batch of
        items.

        :return: A mixed list of Identifiers, Editions, and CoverageFailures.
        """
        results = []
        for item in batch:
            result = self.process_item(item)
            if result:
                results.append(result)
        return results

    def ensure_coverage(self, item, force=False):
        """Ensure coverage for one specific item.

        :return: A CoverageRecord if one was created, None if
        the attempt failed.
        """
        if isinstance(item, Identifier):
            identifier = item
        else:
            identifier = item.primary_identifier
        coverage_record = get_one(
            self._db, CoverageRecord,
            identifier=identifier,
            data_source=self.output_source,
            on_multiple='interchangeable',
        )
        if force or coverage_record is None:
            result = self.process_item(identifier)
            if isinstance(result, CoverageFailure):
                return result.to_coverage_record()
            else:
                coverage_record, ignore = self.add_coverage_record_for(
                    identifier
                )
                return coverage_record

<<<<<<< HEAD
=======
    def add_coverage_record_for(self, identifier):
        return CoverageRecord.add_for(identifier, self.output_source)

    def process_item(self, identifier):
        raise NotImplementedError()

    def finalize_batch(self):
        """Do whatever is necessary to complete this batch before moving on to
        the next one.
        
        e.g. uploading a bunch of assets to S3.
        """
        pass


class BibliographicCoverageProvider(CoverageProvider):
    """Fill in bibliographic metadata for records.

    Ensures that a given DataSource provides coverage for all
    identifiers of the type primarily used to identify books from that
    DataSource.

    e.g. ensures that we get Overdrive coverage for all Overdrive IDs.
    """
    def __init__(self, _db, api, datasource, workset_size=10):
        self._db = _db
        self.api = api
        self.search_index = ExternalSearchIndex()
        output_source = DataSource.lookup(_db, datasource)
        input_identifier_types = [output_source.primary_identifier_type]
        service_name = "%s Bibliographic Monitor" % datasource
        super(BibliographicCoverageProvider, self).__init__(
            service_name,
            input_identifier_types, output_source,
            workset_size=workset_size
        )

    def process_batch(self):
        """Returns a list of successful identifiers and CoverageFailures"""
        raise NotImplementedError

>>>>>>> eae1bff6
    def edition(self, identifier):
        """Finds or creates the Edition for a given Identifier."""
        license_pool = identifier.licensed_through
        if not license_pool:
            e = "No license pool available"
            return CoverageFailure(self, identifier, e, transient=True)
        edition, ignore = Edition.for_foreign_id(
            self._db, license_pool.data_source, identifier.type,
            identifier.identifier
        )
        return edition

    def work(self, identifier):
        """Finds or creates the Work for a given Identifier.
        
        :return: The Work (if it could be found) or an appropriate
        CoverageFailure (if not).
        """
        license_pool = identifier.licensed_through
        if not license_pool:
            e = "No license pool available"
            return CoverageFailure(self, identifier, e, transient=True)
        work, created = license_pool.calculate_work(
            even_if_no_author=True,
            search_index_client=self.search_index
        )
        if not work:
            e = "Work could not be calculated"
            return CoverageFailure(self, identifier, e, transient=True)
        return work

    def set_metadata(self, identifier, metadata):
        """Finds or creates the Edition for an Identifier, updates it
        with the given metadata, then creates a Work for the book.

        :return: The Identifier (if successful) or an appropriate
        CoverageFailure (if not).
        """
        edition = self.edition(identifier)
        if isinstance(edition, CoverageFailure):
            return edition

        if not metadata:
            e = "Did not receive metadata from input source"
            return CoverageFailure(self, identifier, e, transient=True)

        try:
            metadata.apply(edition)
        except Exception as e:
            return CoverageFailure(self, identifier, repr(e), transient=True)

        work = self.work(identifier)
        if isinstance(work, CoverageFailure):
            return work

        return identifier

    def set_presentation_ready(self, identifier):
        """Set a Work presentation-ready."""
        work = self.work(identifier)
        if isinstance(work, CoverageFailure):
            return work
        work.set_presentation_ready()
        return identifier

    def add_coverage_record_for(self, identifier):
        return CoverageRecord.add_for(identifier, self.output_source)

    def process_item(self, identifier):
        raise NotImplementedError()

    def finalize_batch(self):
        """Do whatever is necessary to complete this batch before moving on to
        the next one.
        
        e.g. uploading a bunch of assets to S3.
        """
        pass


class BibliographicCoverageProvider(CoverageProvider):
    """Fill in bibliographic metadata for records.

    Ensures that a given DataSource provides coverage for all
    identifiers of the type primarily used to identify books from that
    DataSource.

    e.g. ensures that we get Overdrive coverage for all Overdrive IDs.
    """
    def __init__(self, _db, api, datasource, workset_size=10):
        self._db = _db
        self.api = api
        output_source = DataSource.lookup(_db, datasource)
        input_identifier_types = [output_source.primary_identifier_type]
        service_name = "%s Bibliographic Monitor" % datasource
        super(BibliographicCoverageProvider, self).__init__(
            service_name,
            input_identifier_types, output_source,
            workset_size=workset_size
        )

    def process_batch(self):
        """Returns a list of successful identifiers and CoverageFailures"""
        raise NotImplementedError<|MERGE_RESOLUTION|>--- conflicted
+++ resolved
@@ -178,8 +178,71 @@
                 )
                 return coverage_record
 
-<<<<<<< HEAD
-=======
+    def edition(self, identifier):
+        """Finds or creates the Edition for a given Identifier."""
+        license_pool = identifier.licensed_through
+        if not license_pool:
+            e = "No license pool available"
+            return CoverageFailure(self, identifier, e, transient=True)
+        edition, ignore = Edition.for_foreign_id(
+            self._db, license_pool.data_source, identifier.type,
+            identifier.identifier
+        )
+        return edition
+
+    def work(self, identifier):
+        """Finds or creates the Work for a given Identifier.
+        
+        :return: The Work (if it could be found) or an appropriate
+        CoverageFailure (if not).
+        """
+        license_pool = identifier.licensed_through
+        if not license_pool:
+            e = "No license pool available"
+            return CoverageFailure(self, identifier, e, transient=True)
+        work, created = license_pool.calculate_work(
+            even_if_no_author=True,
+            search_index_client=self.search_index
+        )
+        if not work:
+            e = "Work could not be calculated"
+            return CoverageFailure(self, identifier, e, transient=True)
+        return work
+
+    def set_metadata(self, identifier, metadata):
+        """Finds or creates the Edition for an Identifier, updates it
+        with the given metadata, then creates a Work for the book.
+
+        :return: The Identifier (if successful) or an appropriate
+        CoverageFailure (if not).
+        """
+        edition = self.edition(identifier)
+        if isinstance(edition, CoverageFailure):
+            return edition
+
+        if not metadata:
+            e = "Did not receive metadata from input source"
+            return CoverageFailure(self, identifier, e, transient=True)
+
+        try:
+            metadata.apply(edition)
+        except Exception as e:
+            return CoverageFailure(self, identifier, repr(e), transient=True)
+
+        work = self.work(identifier)
+        if isinstance(work, CoverageFailure):
+            return work
+
+        return identifier
+
+    def set_presentation_ready(self, identifier):
+        """Set a Work presentation-ready."""
+        work = self.work(identifier)
+        if isinstance(work, CoverageFailure):
+            return work
+        work.set_presentation_ready()
+        return identifier
+
     def add_coverage_record_for(self, identifier):
         return CoverageRecord.add_for(identifier, self.output_source)
 
@@ -219,110 +282,4 @@
 
     def process_batch(self):
         """Returns a list of successful identifiers and CoverageFailures"""
-        raise NotImplementedError
-
->>>>>>> eae1bff6
-    def edition(self, identifier):
-        """Finds or creates the Edition for a given Identifier."""
-        license_pool = identifier.licensed_through
-        if not license_pool:
-            e = "No license pool available"
-            return CoverageFailure(self, identifier, e, transient=True)
-        edition, ignore = Edition.for_foreign_id(
-            self._db, license_pool.data_source, identifier.type,
-            identifier.identifier
-        )
-        return edition
-
-    def work(self, identifier):
-        """Finds or creates the Work for a given Identifier.
-        
-        :return: The Work (if it could be found) or an appropriate
-        CoverageFailure (if not).
-        """
-        license_pool = identifier.licensed_through
-        if not license_pool:
-            e = "No license pool available"
-            return CoverageFailure(self, identifier, e, transient=True)
-        work, created = license_pool.calculate_work(
-            even_if_no_author=True,
-            search_index_client=self.search_index
-        )
-        if not work:
-            e = "Work could not be calculated"
-            return CoverageFailure(self, identifier, e, transient=True)
-        return work
-
-    def set_metadata(self, identifier, metadata):
-        """Finds or creates the Edition for an Identifier, updates it
-        with the given metadata, then creates a Work for the book.
-
-        :return: The Identifier (if successful) or an appropriate
-        CoverageFailure (if not).
-        """
-        edition = self.edition(identifier)
-        if isinstance(edition, CoverageFailure):
-            return edition
-
-        if not metadata:
-            e = "Did not receive metadata from input source"
-            return CoverageFailure(self, identifier, e, transient=True)
-
-        try:
-            metadata.apply(edition)
-        except Exception as e:
-            return CoverageFailure(self, identifier, repr(e), transient=True)
-
-        work = self.work(identifier)
-        if isinstance(work, CoverageFailure):
-            return work
-
-        return identifier
-
-    def set_presentation_ready(self, identifier):
-        """Set a Work presentation-ready."""
-        work = self.work(identifier)
-        if isinstance(work, CoverageFailure):
-            return work
-        work.set_presentation_ready()
-        return identifier
-
-    def add_coverage_record_for(self, identifier):
-        return CoverageRecord.add_for(identifier, self.output_source)
-
-    def process_item(self, identifier):
-        raise NotImplementedError()
-
-    def finalize_batch(self):
-        """Do whatever is necessary to complete this batch before moving on to
-        the next one.
-        
-        e.g. uploading a bunch of assets to S3.
-        """
-        pass
-
-
-class BibliographicCoverageProvider(CoverageProvider):
-    """Fill in bibliographic metadata for records.
-
-    Ensures that a given DataSource provides coverage for all
-    identifiers of the type primarily used to identify books from that
-    DataSource.
-
-    e.g. ensures that we get Overdrive coverage for all Overdrive IDs.
-    """
-    def __init__(self, _db, api, datasource, workset_size=10):
-        self._db = _db
-        self.api = api
-        output_source = DataSource.lookup(_db, datasource)
-        input_identifier_types = [output_source.primary_identifier_type]
-        service_name = "%s Bibliographic Monitor" % datasource
-        super(BibliographicCoverageProvider, self).__init__(
-            service_name,
-            input_identifier_types, output_source,
-            workset_size=workset_size
-        )
-
-    def process_batch(self):
-        """Returns a list of successful identifiers and CoverageFailures"""
         raise NotImplementedError