--- conflicted
+++ resolved
@@ -47,19 +47,13 @@
         entry = AtomFeed.E.entry()
         link_child = AtomFeed.E.link_child()
         AtomFeed.add_link_to_entry(entry, [link_child], **kwargs)
-<<<<<<< HEAD
 
         assert (
-            '<link title="1" href="url" extra="extra info"><link_child/>'
-            in etree.tostring(entry, encoding="unicode")
-=======
-        assert (
             etree.tostring(
-                etree.fromstring(u'<link extra="extra info" href="url" title="1"><link_child/></link>'),
+                etree.fromstring('<link extra="extra info" href="url" title="1"><link_child/></link>'),
                 method='c14n2'
             )
             in etree.tostring(entry, method='c14n2')
->>>>>>> d1a64387
         )
 
     def test_contributor(self):
