# encoding: utf-8
import os
from nose.tools import (
    set_trace, eq_,
    assert_raises,
)
import datetime
import json

from . import DatabaseTest
from nyt import (
    NYTBestSellerAPI,
    NYTBestSellerList,
    NYTBestSellerListTitle,
)
from model import (
    Contributor,
    Edition,
    Identifier,
    Resource,
    CustomListEntry,
)

class DummyNYTBestSellerAPI(NYTBestSellerAPI):

    def __init__(self, _db):
        self._db = _db
        self.metadata_client = DummyMetadataClient()

    def sample_json(self, filename):
        base_path = os.path.split(__file__)[0]
        resource_path = os.path.join(base_path, "files", "nyt")
        path = os.path.join(resource_path, filename)
        data = open(path).read()
        return json.loads(data)

    def list_of_lists(self):
        return self.sample_json("bestseller_list_list.json")

    def update(self, list, date=None, max_age=None):
        if date:
            filename = "list_%s_%s.json" % (list.foreign_identifier, self.date_string(date))
        else:
            filename = "list_%s.json" % list.foreign_identifier
        list.update(self.sample_json(filename))

class DummyCanonicalizeLookupResponse(object):

    @classmethod
    def success(cls, result):
        r = cls()
        r.status_code = 200
        r.headers = { "Content-Type" : "text/plain" }
        r.content = result
        return r

    @classmethod
    def failure(cls):
        r = cls()
        r.status_code = 404
        return r

class DummyMetadataClient(object):

    def __init__(self):
        self.lookups = {}

    def canonicalize_author_name(self, primary_identifier, display_author):
        if display_author in self.lookups:
            return DummyCanonicalizeLookupResponse.success(
                self.lookups[display_author])
        else:
            return DummyCanonicalizeLookupResponse.failure()

class NYTBestSellerAPITest(DatabaseTest):

    def setup(self):
        super(NYTBestSellerAPITest, self).setup()
        self.api = DummyNYTBestSellerAPI(self._db)
        self.metadata_client = DummyMetadataClient()

class TestNYTBestSellerAPI(NYTBestSellerAPITest):
    
    """Test the API calls."""

    def test_list_of_lists(self):
        all_lists = self.api.list_of_lists()
        eq_([u'copyright', u'num_results', u'results', u'status'],
            sorted(all_lists.keys()))
        eq_(47, len(all_lists['results']))

    def test_list_info(self):
        list_info = self.api.list_info("combined-print-and-e-book-fiction")
        eq_("Combined Print & E-Book Fiction", list_info['display_name'])

class TestNYTBestSellerList(NYTBestSellerAPITest):

    """Test the NYTBestSellerList object and its ability to be turned
    into a CustomList.
    """

    def test_creation(self):
        """Just creating a list doesn't add any items to it."""
        list_name = "combined-print-and-e-book-fiction"
        l = self.api.best_seller_list(list_name)
        eq_(True, isinstance(l, NYTBestSellerList))
        eq_(0, len(l))

    def test_update(self):
        list_name = "combined-print-and-e-book-fiction"
        l = self.api.best_seller_list(list_name)
        self.api.update(l)

        eq_(20, len(l))
        eq_(True, all([isinstance(x, NYTBestSellerListTitle) for x in l]))
        eq_(datetime.datetime(2011, 2, 13), l.created)
        eq_(datetime.datetime(2015, 2, 1), l.updated)
        eq_(list_name, l.foreign_identifier)

        # Let's do a spot check on the list items.
        title = [x for x in l if x.title=='THE GIRL ON THE TRAIN'][0]
        eq_("9780698185395", title.primary_isbn13)
        eq_("0698185390", title.primary_isbn10)
        eq_(["9780698185395", "9781594633669"], sorted(title.isbns))

        eq_("Paula Hawkins", title.display_author)
        eq_("Riverhead", title.publisher)
        eq_("A psychological thriller set in London is full of complications and betrayals.", 
            title.description)
        eq_(datetime.datetime(2015, 1, 17), title.bestsellers_date)
        eq_(datetime.datetime(2015, 2, 01), title.published_date)

    def test_historical_dates(self):
        """This list was published 208 times since the start of the API,
        and we can figure out when.
        """
        list_name = "combined-print-and-e-book-fiction"
        l = self.api.best_seller_list(list_name)
        dates = list(l.all_dates)
        eq_(208, len(dates))
        eq_(l.updated, dates[0])
        eq_(l.created, dates[-1])

    def test_to_customlist(self):
        list_name = "combined-print-and-e-book-fiction"
        l = self.api.best_seller_list(list_name)
        self.api.update(l)
        custom = l.to_customlist(self._db)
        eq_(custom.created, l.created)
        eq_(custom.updated, l.updated)
        eq_(custom.name, l.name)
        eq_(len(l), len(custom.entries))
        eq_(True, all([isinstance(x, CustomListEntry) 
                       for x in custom.entries]))

        eq_(20, len(custom.entries))
        january_17 = datetime.datetime(2015, 1, 17)
        eq_(True,
            all([x.first_appearance == january_17 for x in custom.entries]))

<<<<<<< HEAD
        february_1 = datetime.datetime(2015,2,1)
        eq_(True,
            all([x.most_recent_appearance == february_1 for x in custom.entries]))
=======
        february_2 = datetime.datetime(2015, 2, 1)
        eq_(True,
            all([x.most_recent_appearance == february_2 for x in custom.entries]))
>>>>>>> 8f41fb8e

        # Now replace this list's entries with the entries from a
        # different list. We wouldn't do this in real life, but it's
        # a convenient way to change the contents of a list.
        other_nyt_list = self.api.best_seller_list('hardcover-fiction')
        self.api.update(other_nyt_list)
        other_nyt_list.update_custom_list(custom)

        # The CustomList now contains elements from both NYT lists.
        eq_(40, len(custom.entries))

    def test_fill_in_history(self):
        list_name = "espionage"
        l = self.api.best_seller_list(list_name)
        self.api.fill_in_history(l)
        
        # Each 'espionage' best-seller list contains 15 items. Since
        # we picked two, from consecutive months, there's quite a bit
        # of overlap, and we end up with 20.
        eq_(20, len(l))


class TestNYTBestSellerListTitle(NYTBestSellerAPITest):

    one_list_title = json.loads("""{"list_name":"Combined Print and E-Book Fiction","display_name":"Combined Print & E-Book Fiction","bestsellers_date":"2015-01-17","published_date":"2015-02-01","rank":1,"rank_last_week":0,"weeks_on_list":1,"asterisk":0,"dagger":0,"amazon_product_url":"http:\/\/www.amazon.com\/The-Girl-Train-A-Novel-ebook\/dp\/B00L9B7IKE?tag=thenewyorktim-20","isbns":[{"isbn10":"1594633665","isbn13":"9781594633669"},{"isbn10":"0698185390","isbn13":"9780698185395"}],"book_details":[{"title":"THE GIRL ON THE TRAIN","description":"A psychological thriller set in London is full of complications and betrayals.","contributor":"by Paula Hawkins","author":"Paula Hawkins","contributor_note":"","price":0,"age_group":"","publisher":"Riverhead","primary_isbn13":"9780698185395","primary_isbn10":"0698185390"}],"reviews":[{"book_review_link":"","first_chapter_link":"","sunday_review_link":"","article_chapter_link":""}]}""")

    def test_creation(self):
        title = NYTBestSellerListTitle(self.one_list_title)

        edition = title.to_edition(self._db, self.metadata_client)
        eq_("9780698185395", edition.primary_identifier.identifier)

        equivalent_identifiers = [
            (x.type, x.identifier) for x in edition.equivalent_identifiers()]
        eq_([("ISBN", "9780698185395"),
             ("ISBN", "9781594633669"),
         ], sorted(equivalent_identifiers))

        eq_(datetime.datetime(2015, 2, 01), edition.published)
        eq_("Paula Hawkins", edition.author)
        # Note that this is None; the next test shows when it gets set.
        eq_(None, edition.sort_author)
        eq_(None, edition.permanent_work_id)
        eq_("Riverhead", edition.publisher)

        [description] = self._db.query(Resource).filter(
            Resource.data_source==edition.data_source).filter(
                Resource.identifier==edition.primary_identifier).filter(
                    Resource.rel==Resource.DESCRIPTION)
        eq_("A psychological thriller set in London is full of complications and betrayals.", description.content)
        eq_("text/plain", description.media_type)
        
    def test_to_edition_sets_sort_author_name_if_obvious(self):
        [contributor], ignore = Contributor.lookup(
            self._db, "Hawkins, Paula")
        contributor.display_name = "Paula Hawkins"

        title = NYTBestSellerListTitle(self.one_list_title)
        edition = title.to_edition(self._db, self.metadata_client)
        eq_(contributor.name, edition.sort_author)
        assert edition.permanent_work_id is not None

    def test_to_edition_sets_sort_author_name_if_metadata_client_provides_it(self):
        
        # Set the metadata client up for success.
        self.metadata_client.lookups["Paula Hawkins"] = "Hawkins, Paula Z."

        title = NYTBestSellerListTitle(self.one_list_title)
        edition = title.to_edition(self._db, self.metadata_client)
        eq_("Hawkins, Paula Z.", edition.sort_author)
        assert edition.permanent_work_id is not None<|MERGE_RESOLUTION|>--- conflicted
+++ resolved
@@ -158,15 +158,9 @@
         eq_(True,
             all([x.first_appearance == january_17 for x in custom.entries]))
 
-<<<<<<< HEAD
-        february_1 = datetime.datetime(2015,2,1)
-        eq_(True,
-            all([x.most_recent_appearance == february_1 for x in custom.entries]))
-=======
-        february_2 = datetime.datetime(2015, 2, 1)
+        february_2 = datetime.datetime(2015,2,1)
         eq_(True,
             all([x.most_recent_appearance == february_2 for x in custom.entries]))
->>>>>>> 8f41fb8e
 
         # Now replace this list's entries with the entries from a
         # different list. We wouldn't do this in real life, but it's
