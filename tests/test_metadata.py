--- conflicted
+++ resolved
@@ -599,8 +599,6 @@
         eq_(equivalency.output.type, u"abc")
         eq_(equivalency.output.identifier, u"def")
 
-<<<<<<< HEAD
-=======
     def test_apply_no_value(self):
         edition_old, pool = self._edition(with_license_pool=True)
 
@@ -626,8 +624,6 @@
         eq_(edition_new.published, edition_old.published)
         eq_(edition_new.issued, edition_old.issued)
 
-    def test_metadata_can_be_deepcopied(self):
->>>>>>> 4e897483
 
     def test_metadata_can_be_deepcopied(self):
         # Check that we didn't put something in the metadata that
