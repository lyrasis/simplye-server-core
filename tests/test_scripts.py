--- conflicted
+++ resolved
@@ -36,11 +36,8 @@
     Timestamp, 
     Work,
 )
-<<<<<<< HEAD
 from oneclick import MockOneClickAPI
-=======
-
->>>>>>> 7168a594
+
 from scripts import (
     AddClassificationScript,
     CheckContributorNamesInDB, 
