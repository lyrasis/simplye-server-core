# encoding: utf-8
import datetime
from ...testing import DatabaseTest
from ...model import get_one_or_create
from ...model.coverage import WorkCoverageRecord
from ...model.customlist import (
    CustomList,
    CustomListEntry,
)
from ...model.datasource import DataSource
import pytest

class TestCustomList(DatabaseTest):

    def test_find(self):
        source = DataSource.lookup(self._db, DataSource.NYT)
        # When there's no CustomList to find, nothing is returned.
        result = CustomList.find(self._db, 'my-list', source)
        assert None == result

        custom_list = self._customlist(
            foreign_identifier='a-list', name='My List', num_entries=0
        )[0]
        # A CustomList can be found by its foreign_identifier.
        result = CustomList.find(self._db, 'a-list', source)
        assert custom_list == result

        # Or its name.
        result = CustomList.find(self._db, 'My List', source.name)
        assert custom_list == result

        # The list can also be found by name without a data source.
        result = CustomList.find(self._db, 'My List')
        assert custom_list == result

        # By default, we only find lists with no associated Library.
        # If we look for a list from a library, there isn't one.
        result = CustomList.find(self._db, 'My List', source, library=self._default_library)
        assert None == result

        # If we add the Library to the list, it's returned.
        custom_list.library = self._default_library
        result = CustomList.find(self._db, 'My List', source, library=self._default_library)
        assert custom_list == result

    def assert_reindexing_scheduled(self, work):
        """Assert that the given work has exactly one WorkCoverageRecord, which
        indicates that it needs to have its search index updated.
        """
        [needs_reindex] = work.coverage_records
        assert (WorkCoverageRecord.UPDATE_SEARCH_INDEX_OPERATION ==
            needs_reindex.operation)
        assert WorkCoverageRecord.REGISTERED == needs_reindex.status

    def test_add_entry(self):
        custom_list = self._customlist(num_entries=0)[0]
        now = datetime.datetime.utcnow()

        # An edition without a work can create an entry.
        workless_edition = self._edition()
        workless_entry, is_new = custom_list.add_entry(workless_edition)
        assert True == is_new
        assert True == isinstance(workless_entry, CustomListEntry)
        assert workless_edition == workless_entry.edition
        assert True == (workless_entry.first_appearance > now)
        assert None == workless_entry.work
        # And the CustomList will be seen as updated.
        assert True == (custom_list.updated > now)
        assert 1 == custom_list.size

        # An edition with a work can create an entry.
        work = self._work()
        work.coverage_records = []
        worked_entry, is_new = custom_list.add_entry(work.presentation_edition)
        assert True == is_new
        assert work == worked_entry.work
        assert work.presentation_edition == worked_entry.edition
        assert True == (worked_entry.first_appearance > now)
        assert 2 == custom_list.size

        # When this happens, the work is scheduled for reindexing.
        self.assert_reindexing_scheduled(work)

        # A work can create an entry.
        work = self._work(with_open_access_download=True)
        work.coverage_records = []
        work_entry, is_new = custom_list.add_entry(work)
        assert True == is_new
        assert work.presentation_edition == work_entry.edition
        assert work == work_entry.work
        assert True == (work_entry.first_appearance > now)
        assert 3 == custom_list.size

        # When this happens, the work is scheduled for reindexing.
        self.assert_reindexing_scheduled(work)

        # Annotations can be passed to the entry.
        annotated_edition = self._edition()
        annotated_entry = custom_list.add_entry(
            annotated_edition, annotation="Sure, this is a good book."
        )[0]
<<<<<<< HEAD
        eq_("Sure, this is a good book.", annotated_entry.annotation)
        eq_(4, custom_list.size)
=======
        assert u"Sure, this is a good book." == annotated_entry.annotation
        assert 4 == custom_list.size
>>>>>>> d1a64387

        # A first_appearance time can be passed to an entry.
        timed_edition = self._edition()
        timed_entry = custom_list.add_entry(timed_edition, first_appearance=now)[0]
        assert now == timed_entry.first_appearance
        assert now == timed_entry.most_recent_appearance
        assert 5 == custom_list.size

        # If the entry already exists, the most_recent_appearance is updated.
        previous_list_update_time = custom_list.updated
        new_timed_entry, is_new = custom_list.add_entry(timed_edition)
        assert False == is_new
        assert timed_entry == new_timed_entry
        assert True == (timed_entry.most_recent_appearance > now)
        # But the CustomList update time and size are not.
        assert previous_list_update_time == custom_list.updated
        assert 5 == custom_list.size

        # If the entry already exists, the most_recent_appearance can be
        # updated by passing in a later first_appearance.
        later = datetime.datetime.utcnow()
        new_timed_entry = custom_list.add_entry(timed_edition, first_appearance=later)[0]
        assert timed_entry == new_timed_entry
        assert now == new_timed_entry.first_appearance
        assert later == new_timed_entry.most_recent_appearance
        assert 5 == custom_list.size

        # For existing entries, earlier first_appearance datetimes are ignored.
        entry = custom_list.add_entry(annotated_edition, first_appearance=now)[0]
        assert True == (entry.first_appearance != now)
        assert True == (entry.first_appearance >= now)
        assert True == (entry.most_recent_appearance != now)
        assert True == (entry.most_recent_appearance >= now)
        assert 5 == custom_list.size

    def test_add_entry_edition_duplicate_check(self):
        # When adding an Edition to a CustomList, a duplicate check is run
        # so we don't end up adding the same book to the list twice.

        # This edition has no Work.
        workless_edition = self._edition()

        # This edition is equivalent to the first one, and it has an
        # associated Work.
        work = self._work(with_open_access_download=True)
        equivalent_edition = work.presentation_edition
        workless_edition.primary_identifier.equivalent_to(
            equivalent_edition.data_source, equivalent_edition.primary_identifier, 1
        )

        custom_list, ignore = self._customlist(num_entries=0)

        # Add the edition with no associated Work.
        e1, is_new = custom_list.add_entry(workless_edition)
        assert True == is_new

        previous_list_update_time = custom_list.updated

        # Add the equivalent edition, the one with a Work.
        e2, is_new = custom_list.add_entry(equivalent_edition)

        # Instead of a new CustomListEntry being created, the original
        # CustomListEntry was returned.
        assert e1 == e2
        assert False == is_new

        # The list's updated time has not changed; nor has its size.
        equivalent_entry, is_new = custom_list.add_entry(equivalent_edition)
        assert 1 == custom_list.size

        # But the previously existing CustomListEntry has been updated
        # to take into account the most recently seen Edition and
        # Work.
        assert equivalent_edition == e1.edition
        assert equivalent_edition.work == e1.work

        # The duplicate check also handles the case where a Work has multiple Editions, and both Editions
        # get added to the same list.
        not_equivalent, lp = self._edition(with_open_access_download=True)
        not_equivalent.work = equivalent_edition.work
        not_equivalent_entry, is_new = custom_list.add_entry(not_equivalent)
        assert not_equivalent_entry == e1
        assert False == is_new
        assert 1 == custom_list.size

        # Again, the .edition has been updated.
        assert e1.edition == not_equivalent

        # The .work has stayed the same because both Editions have the same Work.
        assert work == e1.work

        # Finally, test the case where the duplicate check passes,
        # because a totally different Edition is being added to the
        # list.
        workless_edition_2 = self._edition()
        e2, is_new = custom_list.add_entry(workless_edition_2)

        # A brand new CustomListEntry is created.
        assert True == is_new
        assert workless_edition_2 == e2.edition
        assert None == e2.work

        # .updated and .size have been updated.
        assert custom_list.updated > previous_list_update_time
        assert 2 == custom_list.size

    def test_add_entry_work_same_presentation_edition(self):
        # Verify that two Works can be added to a CustomList even if they have the
        # same presentation edition.
        w1 = self._work()
        w2 = self._work(presentation_edition=w1.presentation_edition)
        assert w1.presentation_edition == w2.presentation_edition

        custom_list, ignore = self._customlist(num_entries=0)
        entry1, is_new1 = custom_list.add_entry(w1)
        assert True == is_new1
        assert w1 == entry1.work
        assert w1.presentation_edition == entry1.edition

        entry2, is_new2 = custom_list.add_entry(w2)
        assert True == is_new2
        assert w2 == entry2.work
        assert w2.presentation_edition == entry2.edition

        assert entry1 != entry2
        assert set([entry1, entry2]) == set(custom_list.entries)

        # Adding the exact same work again won't result in a third entry.
        entry3, is_new3 = custom_list.add_entry(w1)
        assert entry3 == entry1
        assert False == is_new3

    def test_add_entry_work_equivalent_identifier(self):
        # Verify that two Works can be added to a CustomList even if their identifiers
        # are exact equivalents.
        w1 = self._work()
        w2 = self._work()
        w1.presentation_edition.primary_identifier.equivalent_to(
            w1.presentation_edition.data_source,
            w2.presentation_edition.primary_identifier, 1
        )

        custom_list, ignore = self._customlist(num_entries=0)
        entry1, is_new1 = custom_list.add_entry(w1)
        assert True == is_new1
        assert w1 == entry1.work
        assert w1.presentation_edition == entry1.edition

        entry2, is_new2 = custom_list.add_entry(w2)
        assert True == is_new2
        assert w2 == entry2.work
        assert w2.presentation_edition == entry2.edition

        assert entry1 != entry2
        assert set([entry1, entry2]) == set(custom_list.entries)

        # Adding the exact same work again won't result in a third entry.
        entry3, is_new3 = custom_list.add_entry(w1)
        assert entry3 == entry1
        assert False == is_new3

    def test_remove_entry(self):
        custom_list, editions = self._customlist(num_entries=3)
        [first, second, third] = editions
        now = datetime.datetime.utcnow()

        # An entry is removed if its edition is passed in.
        first.work.coverage_records = []
        custom_list.remove_entry(first)
        assert 2 == len(custom_list.entries)
        assert set([second, third]) == set([entry.edition for entry in custom_list.entries])
        # And CustomList.updated and size are changed.
        assert True == (custom_list.updated > now)
        assert 2 == custom_list.size

        # The editon's work has been scheduled for reindexing.
        self.assert_reindexing_scheduled(first.work)
        first.work.coverage_records = []

        # An entry is also removed if any of its equivalent editions
        # are passed in.
        previous_list_update_time = custom_list.updated
        equivalent = self._edition(with_open_access_download=True)[0]
        second.primary_identifier.equivalent_to(
            equivalent.data_source, equivalent.primary_identifier, 1
        )
        custom_list.remove_entry(second)
        assert 1 == len(custom_list.entries)
        assert third == custom_list.entries[0].edition
        assert True == (custom_list.updated > previous_list_update_time)
        assert 1 == custom_list.size

        # An entry is also removed if its work is passed in.
        previous_list_update_time = custom_list.updated
        custom_list.remove_entry(third.work)
        assert [] == custom_list.entries
        assert True == (custom_list.updated > previous_list_update_time)
        assert 0 == custom_list.size

        # An edition that's not on the list doesn't cause any problems.
        custom_list.add_entry(second)
        previous_list_update_time = custom_list.updated
        custom_list.remove_entry(first)
        assert 1 == len(custom_list.entries)
        assert previous_list_update_time == custom_list.updated
        assert 1 == custom_list.size

        # The 'removed' edition's work does not need to be reindexed
        # because it wasn't on the list to begin with.
        assert [] == first.work.coverage_records

    def test_entries_for_work(self):
        custom_list, editions = self._customlist(num_entries=2)
        edition = editions[0]
        [entry] = [e for e in custom_list.entries if e.edition==edition]

        # The entry is returned when you search by Edition.
        assert [entry] == list(custom_list.entries_for_work(edition))

        # It's also returned when you search by Work.
        assert [entry] == list(custom_list.entries_for_work(edition.work))

        # Or when you search with an equivalent Edition
        equivalent = self._edition()
        edition.primary_identifier.equivalent_to(
            equivalent.data_source, equivalent.primary_identifier, 1
        )
        assert [entry] == list(custom_list.entries_for_work(equivalent))

        # Multiple equivalent entries may be returned, too, if they
        # were added manually or before the editions were set as
        # equivalent.
        not_yet_equivalent = self._edition()
        other_entry = custom_list.add_entry(not_yet_equivalent)[0]
        edition.primary_identifier.equivalent_to(
            not_yet_equivalent.data_source,
            not_yet_equivalent.primary_identifier, 1
        )
        assert (
            set([entry, other_entry]) ==
            set(custom_list.entries_for_work(not_yet_equivalent)))

    def test_update_size(self):
        list, ignore = self._customlist(num_entries=4)
        # This list has an incorrect cached size.
        list.size = 44
        list.update_size()
        assert 4 == list.size


class TestCustomListEntry(DatabaseTest):

    def test_set_work(self):

        # Start with a custom list with no entries
        list, ignore = self._customlist(num_entries=0)

        # Now create an entry with an edition but no license pool.
        edition = self._edition()

        entry, ignore = get_one_or_create(
            self._db, CustomListEntry,
            list_id=list.id, edition_id=edition.id,
        )

        assert edition == entry.edition
        assert None == entry.work

        # Here's another edition, with a license pool.
        other_edition, lp = self._edition(with_open_access_download=True)

        # And its identifier is equivalent to the entry's edition's identifier.
        data_source = DataSource.lookup(self._db, DataSource.OCLC)
        lp.identifier.equivalent_to(data_source, edition.primary_identifier, 1)

        # If we call set_work, it does nothing, because there is no work
        # associated with either edition.
        entry.set_work()

        # But if we assign a Work with the LicensePool, and try again...
        work, ignore = lp.calculate_work()
        entry.set_work()
        assert work == other_edition.work

        # set_work() traces the line from the CustomListEntry to its
        # Edition to the equivalent Edition to its Work, and associates
        # that Work with the CustomListEntry.
        assert work == entry.work

        # Even though the CustomListEntry's edition is not directly
        # associated with the Work.
        assert None == edition.work

    def test_update(self):
        custom_list, [edition] = self._customlist(entries_exist_as_works=False)
        identifier = edition.primary_identifier
        [entry] = custom_list.entries
        entry_attributes = list(vars(entry).values())
        created = entry.first_appearance

        # Running update without entries or forcing doesn't change the entry.
        entry.update(self._db)
<<<<<<< HEAD
        eq_(entry_attributes, list(vars(entry).values()))
=======
        assert entry_attributes == vars(entry).values()
>>>>>>> d1a64387

        # Trying to update an entry with entries from a different
        # CustomList is a no-go.
        other_custom_list = self._customlist()[0]
        [external_entry] = other_custom_list.entries
        pytest.raises(
            ValueError, entry.update, self._db,
            equivalent_entries=[external_entry]
        )

        # So is attempting to update an entry with other entries that
        # don't represent the same work.
        external_work = self._work(with_license_pool=True)
        external_work_edition = external_work.presentation_edition
        external_work_entry = custom_list.add_entry(external_work_edition)[0]
        pytest.raises(
            ValueError, entry.update, self._db,
            equivalent_entries=[external_work_entry]
        )

        # Okay, but with an actual equivalent entry...
        work = self._work(with_open_access_download=True)
        equivalent = work.presentation_edition
        equivalent_entry = custom_list.add_entry(
            equivalent, annotation="Whoo, go books!"
        )[0]
        identifier.equivalent_to(
            equivalent.data_source, equivalent.primary_identifier, 1
        )

        # ...updating changes the original entry as expected.
        entry.update(self._db, equivalent_entries=[equivalent_entry])
        # The first_appearance hasn't changed because the entry was created first.
        assert created == entry.first_appearance
        # But the most recent appearance is of the entry created last.
        assert equivalent_entry.most_recent_appearance == entry.most_recent_appearance
        # Annotations are shared.
<<<<<<< HEAD
        eq_("Whoo, go books!", entry.annotation)
=======
        assert u"Whoo, go books!" == entry.annotation
>>>>>>> d1a64387
        # The Edition and LicensePool are updated to have a Work.
        assert entry.edition == work.presentation_edition
        assert entry.work == equivalent.work
        # The equivalent entry has been deleted.
        assert ([] == self._db.query(CustomListEntry).\
                filter(CustomListEntry.id==equivalent_entry.id).all())

        # The entry with the longest annotation wins the annotation awards.
        long_annotation = "Wow books are so great especially when they're annotated."
        longwinded = self._edition()
        longwinded_entry = custom_list.add_entry(
            longwinded, annotation=long_annotation)[0]

        identifier.equivalent_to(
            longwinded.data_source, longwinded.primary_identifier, 1)
        entry.update(self._db, equivalent_entries=[longwinded_entry])
        assert long_annotation == entry.annotation
        assert longwinded_entry.most_recent_appearance == entry.most_recent_appearance<|MERGE_RESOLUTION|>--- conflicted
+++ resolved
@@ -99,13 +99,8 @@
         annotated_entry = custom_list.add_entry(
             annotated_edition, annotation="Sure, this is a good book."
         )[0]
-<<<<<<< HEAD
-        eq_("Sure, this is a good book.", annotated_entry.annotation)
-        eq_(4, custom_list.size)
-=======
-        assert u"Sure, this is a good book." == annotated_entry.annotation
+        assert "Sure, this is a good book." == annotated_entry.annotation
         assert 4 == custom_list.size
->>>>>>> d1a64387
 
         # A first_appearance time can be passed to an entry.
         timed_edition = self._edition()
@@ -408,11 +403,7 @@
 
         # Running update without entries or forcing doesn't change the entry.
         entry.update(self._db)
-<<<<<<< HEAD
-        eq_(entry_attributes, list(vars(entry).values()))
-=======
-        assert entry_attributes == vars(entry).values()
->>>>>>> d1a64387
+        assert entry_attributes == list(vars(entry).values())
 
         # Trying to update an entry with entries from a different
         # CustomList is a no-go.
@@ -450,11 +441,7 @@
         # But the most recent appearance is of the entry created last.
         assert equivalent_entry.most_recent_appearance == entry.most_recent_appearance
         # Annotations are shared.
-<<<<<<< HEAD
-        eq_("Whoo, go books!", entry.annotation)
-=======
-        assert u"Whoo, go books!" == entry.annotation
->>>>>>> d1a64387
+        assert "Whoo, go books!" == entry.annotation
         # The Edition and LicensePool are updated to have a Work.
         assert entry.edition == work.presentation_edition
         assert entry.work == equivalent.work
