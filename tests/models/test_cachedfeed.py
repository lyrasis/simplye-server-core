--- conflicted
+++ resolved
@@ -99,11 +99,7 @@
         # converted to Unicode. (Verifying the unicode() call may seem
         # like a small thing, but it means a refresher method can
         # return an OPDSFeed object.)
-<<<<<<< HEAD
-        eq_("This is feed #1", result1.content)
-=======
-        assert u"This is feed #1" == result1.content
->>>>>>> d1a64387
+        assert "This is feed #1" == result1.content
 
         # The timestamp is recent.
         timestamp1 = result1.timestamp
@@ -112,19 +108,11 @@
         # Relevant information from the named tuple returned by
         # _prepare_keys made it into the CachedFeed.
         k = Mock._keys
-<<<<<<< HEAD
-        eq_(k.feed_type, result1.type)
-        eq_(k.lane_id, result1.lane_id)
-        eq_(k.unique_key, result1.unique_key)
-        eq_(k.facets_key, result1.facets)
-        eq_(k.pagination_key, result1.pagination)
-=======
         assert k.feed_type == result1.type
         assert k.lane_id == result1.lane_id
         assert k.unique_key == result1.unique_key
-        assert unicode(k.facets_key) == result1.facets
-        assert unicode(k.pagination_key) == result1.pagination
->>>>>>> d1a64387
+        assert str(k.facets_key) == result1.facets
+        assert str(k.pagination_key) == result1.pagination
 
         # Now let's verify that the helper methods were called with the
         # right arguments.
@@ -366,17 +354,10 @@
             private=private
         )
         assert isinstance(r, OPDSFeedResponse)
-<<<<<<< HEAD
-        eq_(200, r.status_code)
-        eq_(OPDSFeed.ACQUISITION_FEED_TYPE, r.content_type)
-        eq_(102, r.max_age)
-        eq_("Here's a feed.", str(r))
-=======
         assert 200 == r.status_code
         assert OPDSFeed.ACQUISITION_FEED_TYPE == r.content_type
         assert 102 == r.max_age
-        assert "Here's a feed." == r.data
->>>>>>> d1a64387
+        assert "Here's a feed." == str(r)
 
         # The extra argument `private`, not used by CachedFeed.fetch, was
         # passed on to the OPDSFeedResponse constructor.
@@ -392,17 +373,10 @@
             private=private
         )
         assert isinstance(r, OPDSFeedResponse)
-<<<<<<< HEAD
-        eq_(200, r.status_code)
-        eq_(OPDSFeed.ACQUISITION_FEED_TYPE, r.content_type)
-        eq_(102, r.max_age)
-        eq_("Here's a feed.", str(r))
-=======
         assert 200 == r.status_code
         assert OPDSFeed.ACQUISITION_FEED_TYPE == r.content_type
         assert 102 == r.max_age
-        assert "Here's a feed." == r.data
->>>>>>> d1a64387
+        assert "Here's a feed." == str(r)
 
         # If we tell CachedFeed to cache its feed 'forever', that only
         # applies to the _database_ cache. The client is told to cache
@@ -520,34 +494,19 @@
         # The response object is a named tuple. feed_type, library and
         # lane_id are the only members set.
         keys = m(self._db, lane, None, None)
-<<<<<<< HEAD
-        eq_("mock type", keys.feed_type)
-        eq_(lane.library, keys.library)
-        eq_(None, keys.work)
-        eq_(lane.id, keys.lane_id)
-        eq_(None, keys.unique_key)
-        eq_('', keys.facets_key)
-        eq_('', keys.pagination_key)
-=======
         assert "mock type" == keys.feed_type
         assert lane.library == keys.library
         assert None == keys.work
         assert lane.id == keys.lane_id
         assert None == keys.unique_key
-        assert u'' == keys.facets_key
-        assert u'' == keys.pagination_key
->>>>>>> d1a64387
+        assert '' == keys.facets_key
+        assert '' == keys.pagination_key
 
         # When pagination and/or facets are available, facets_key and
         # pagination_key are set appropriately.
         keys = m(self._db, lane, MockFacets, MockPagination)
-<<<<<<< HEAD
-        eq_("facets query string", keys.facets_key)
-        eq_("pagination query string", keys.pagination_key)
-=======
-        assert u"facets query string" == keys.facets_key
-        assert u"pagination query string" == keys.pagination_key
->>>>>>> d1a64387
+        assert "facets query string" == keys.facets_key
+        assert "pagination query string" == keys.pagination_key
 
         # Now we can check that feed_type was obtained by passing
         # `worklist` and `facets` into MockCachedFeed.feed_type.
@@ -563,25 +522,14 @@
         )
 
         keys = m(self._db, worklist, None, None)
-<<<<<<< HEAD
-        eq_("mock type", keys.feed_type)
-        eq_(worklist.get_library(self._db), keys.library)
-        eq_(None, keys.work)
-        eq_(None, keys.lane_id)
-        eq_("wl-eng,spa-Children", keys.unique_key)
-        eq_(keys.unique_key, worklist.unique_key)
-        eq_('', keys.facets_key)
-        eq_('', keys.pagination_key)
-=======
         assert "mock type" == keys.feed_type
         assert worklist.get_library(self._db) == keys.library
         assert None == keys.work
         assert None == keys.lane_id
         assert "wl-eng,spa-Children" == keys.unique_key
         assert keys.unique_key == worklist.unique_key
-        assert u'' == keys.facets_key
-        assert u'' == keys.pagination_key
->>>>>>> d1a64387
+        assert '' == keys.facets_key
+        assert '' == keys.pagination_key
 
         # When a WorkList is associated with a specific .work,
         # that information is included as keys.work.
