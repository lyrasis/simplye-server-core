--- conflicted
+++ resolved
@@ -472,19 +472,16 @@
         SessionManager.refresh_materialized_views(self._db)
         expect([high_quality_low_random, high_quality_high_random, low_quality], featured)
 
-<<<<<<< HEAD
         # Passing in distinct=True makes the query distinct by work ID.
         eq_(False, base_query._distinct)
         distinct_query = facets.apply(self._db, base_query, True)
         eq_([work_model.works_id], distinct_query._distinct)
-=======
-        # Passing in distinct=True makes the query distinct on
-        # three different fields.
-        eq_(False, base_query._distinct)
-        distinct_query = facets.apply(self._db, base_query, Work, True)
-        eq_(3, len(distinct_query._distinct))
-
->>>>>>> eaada0b3
+
+#        # Passing in distinct=True makes the query distinct on
+#        # three different fields.
+#        eq_(False, base_query._distinct)
+#        distinct_query = facets.apply(self._db, base_query, Work, True)
+#        eq_(3, len(distinct_query._distinct))
 
 
 class TestPagination(DatabaseTest):
@@ -1739,15 +1736,10 @@
         gutenberg_lists_lane.list_datasource = gutenberg
         self.add_to_materialized_view([work])
 
-<<<<<<< HEAD
-        def results(lane=gutenberg_lists_lane, must_be_featured=False):
+        def results(lane=gutenberg_lists_lane, must_be_featured=False,
+                    expect_distinct=False):
             from model import MaterializedWorkWithGenre as work_model
             qu = self._db.query(work_model)
-=======
-        def results(lane=gutenberg_lists_lane, must_be_featured=False,
-                    expect_distinct=False):
-            qu = self._db.query(Work)
->>>>>>> eaada0b3
             new_qu, clauses, distinct = lane.customlist_filter_clauses(
                 qu, must_be_featured=must_be_featured
             )
@@ -1765,20 +1757,15 @@
             return [x.works_id for x in modified]
 
         # Both lanes contain the work.
-<<<<<<< HEAD
-        eq_([work.id], results(gutenberg_list_lane))
-        eq_([work.id], results(gutenberg_lists_lane))
-=======
-        eq_([work], results(gutenberg_list_lane, expect_distinct=False))
-        eq_([work], results(gutenberg_lists_lane, expect_distinct=True))
+        eq_([work.id], results(gutenberg_list_lane, expect_distinct=False))
+        eq_([work.id], results(gutenberg_lists_lane, expect_distinct=True))
 
         # If we add another list to the gutenberg_list_lane,
         # it becomes distinct, because there's now a possibility
         # that a single book might show up more than once.
         gutenberg_list_2, ignore = self._customlist(num_entries=0)
         gutenberg_list_lane.customlists.append(gutenberg_list)
-        eq_([work], results(gutenberg_list_lane, expect_distinct=True))
->>>>>>> eaada0b3
+        eq_([work.id], results(gutenberg_list_lane, expect_distinct=True))
 
         # This lane gets every work on a list associated with Overdrive.
         # There are no such lists, so the lane is empty.
@@ -1794,11 +1781,7 @@
 
         # Now it's featured, and it shows up.
         gutenberg_list_entry.featured = True
-<<<<<<< HEAD
-        eq_([work.id], results(must_be_featured=True))
-=======
-        eq_([work], results(must_be_featured=True, expect_distinct=True))
->>>>>>> eaada0b3
+        eq_([work.id], results(must_be_featured=True, expect_distinct=True))
 
         # It's possible to restrict a lane to works that were seen on
         # a certain list in a given timeframe.
@@ -1813,12 +1796,7 @@
 
         # Now it's been loosened to three days, and the work shows up.
         gutenberg_lists_lane.list_seen_in_previous_days = 3
-<<<<<<< HEAD
-        eq_([work.id], results())
-
-=======
-        eq_([work], results(expect_distinct=True))
->>>>>>> eaada0b3
+        eq_([work.id], results(expect_distinct=True))
 
 class TestLaneGroups(DatabaseTest):
     """Tests of Lane.groups() and the helper methods."""
