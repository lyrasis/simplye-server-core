--- conflicted
+++ resolved
@@ -190,24 +190,17 @@
         if not Configuration.cdns_loaded_from_database():
             Configuration.load(self._db)
 
-<<<<<<< HEAD
     def update_timestamp(self, start_time, exception):
-=======
-    def update_timestamp(self):
->>>>>>> dab27698
         """By default scripts have no timestamp of their own.
 
         Most scripts either work through Monitors or CoverageProviders,
         which have their own logic for creating timestamps, or they
         are designed to be run interactively from the command-line, so
         facts about when they last ran are not relevant.
-<<<<<<< HEAD
 
         :param start_time: The time the script started running.
         :param exception: A stack trace for the exception, if any,
            that stopped the script from running.
-=======
->>>>>>> dab27698
         """
         pass
 
@@ -219,7 +212,6 @@
         super(TimestampScript, self).__init__(*args, **kwargs)
         self.timestamp_collection = None
 
-<<<<<<< HEAD
     def update_timestamp(self, start_time, exception):
         """Update the appropriate Timestamp for this script."""
         Timestamp.stamp(
@@ -228,13 +220,7 @@
             collection=self.timestamp_collection,
             start=start_time, exception=exception
         )
-=======
-    def update_timestamp(self):
-        """Update the appropriate Timestamp for this script."""
-        Timestamp.stamp(self._db, self.script_name,
-                        collection=self.timestamp_collection)
->>>>>>> dab27698
-
+        
 
 class RunMonitorScript(Script):
 
@@ -1680,12 +1666,7 @@
 
 class WorkPresentationScript(TimestampScript, WorkProcessingScript):
     """Calculate the presentation for Work objects."""
-
-<<<<<<< HEAD
-    name = "Recalculate the presentation for works that need it."""
-=======
     name = "Recalculate the presentation for works that need it."
->>>>>>> dab27698
 
     # Do a complete recalculation of the presentation.
     policy = PresentationCalculationPolicy()
